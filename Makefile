--- conflicted
+++ resolved
@@ -1,15 +1,9 @@
 SHELL   = /bin/bash -O extglob -c
-<<<<<<< HEAD
 CC      = g++
 CFLAGS  = -Wall -g -DLINUX -fPIC -std=c++17 -pthread $(shell pkg-config --cflags libmongocxx)
-LDFLAGS = -lCAENVME -lstdc++fs -lblosc -lexpect -ltcl8.6 $(shell pkg-config --libs libmongocxx) $(shell pkg-config --libs libbsoncxx)
+LDFLAGS = -lCAENVME -lstdc++fs -llz4 -lblosc -lexpect -ltcl8.6 $(shell pkg-config --libs libmongocxx) $(shell pkg-config --libs libbsoncxx)
 SOURCES_SLAVE = $(shell echo !(ccontrol|CControl*|V2718|DDC10)+(.cc))
-=======
-CC	= g++
-CFLAGS	= -Wall -g -DLINUX -fPIC -std=c++17 -pthread $(shell pkg-config --cflags libmongocxx)
-LDFLAGS = -lCAENVME -lstdc++fs -llz4 -lblosc $(shell pkg-config --libs libmongocxx) $(shell pkg-config --libs libbsoncxx)
-SOURCES_SLAVE = $(shell echo !(ccontrol|CControl*|V2718)+(.cc))
->>>>>>> accca5c3
+
 OBJECTS_SLAVE = $(SOURCES_SLAVE: .cc=.o)
 CPP_SLAVE = main
 EXEC_SLAVE = main
