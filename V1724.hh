#ifndef _V1724_HH_
#define _V1724_HH_

#include <cstdint>
#include <vector>
#include <map>
#include <chrono>
#include <memory>
#include <atomic>
#include <tuple>

class MongoLog;
class Options;
class data_packet;

class V1724{

 public:
  V1724(std::shared_ptr<MongoLog>&, std::shared_ptr<Options>&, int, unsigned=0);
  virtual ~V1724();

  virtual int Init(int, int);
  virtual int Read(std::unique_ptr<data_packet>&);
  virtual int WriteRegister(unsigned int, uint32_t);
  virtual unsigned int ReadRegister(unsigned int);
  virtual int End();

  inline int bid() {return fBID;}
  inline uint16_t SampleWidth() {return fSampleWidth;}
  inline int GetClockWidth() {return fClockCycle;}
  int16_t GetADChannel() {return fArtificialDeadtimeChannel;}

  virtual int LoadDAC(std::vector<uint16_t>&);
  inline unsigned GetNumChannels() {return fNChannels;}
  int SetThresholds(std::vector<uint16_t> vals);

  virtual std::tuple<int, int, bool, uint32_t> UnpackEventHeader(std::u32string_view);
  virtual std::tuple<int64_t, int, uint16_t, std::u32string_view> UnpackChannelHeader(std::u32string_view, long, uint32_t, uint32_t, int, int, short);

  inline bool CheckFail(bool val=false) {bool ret = fError; fError = val; return ret;}
  void SetFlags(int flags) {fRegisterFlags = flags;}
  void ResetFlags() {fRegisterFlags = 1;}
  int BaselineStep(std::vector<uint16_t>&, std::vector<int>&, std::vector<double>&, int);

  // Acquisition Control

  virtual int SINStart();
  virtual int SoftwareStart();
  virtual int AcquisitionStop(bool=false);
  virtual int SWTrigger();
  virtual int Reset();
  virtual bool EnsureReady(int=1000, int=1000);
  virtual bool EnsureStarted(int=1000, int=1000);
  virtual bool EnsureStopped(int=1000, int=1000);
  virtual int CheckErrors();
  virtual uint32_t GetAcquisitionStatus();

protected:
  // Some values for base classes to override 
  unsigned int fAqCtrlRegister;
  unsigned int fAqStatusRegister;
  unsigned int fSwTrigRegister;
  unsigned int fResetRegister;
  unsigned int fClearRegister;
  unsigned int fChStatusRegister;
  unsigned int fChDACRegister;
  unsigned int fChTrigRegister;
  unsigned int fNChannels;
  unsigned int fSNRegisterMSB;
  unsigned int fSNRegisterLSB;
  unsigned int fBoardFailStatRegister;
  unsigned int fReadoutStatusRegister;
  unsigned int fVMEAlignmentRegister;
  unsigned int fBoardErrRegister;
  unsigned int fInputDelayRegister;
  unsigned int fInputDelayChRegister;
  unsigned int fPreTrigRegister;
  unsigned int fPreTrigChRegister;

  std::vector<int> fBLTalloc;
  std::map<int, int> fBLTCounter;
  std::vector<int> fDelayPerCh;
  std::vector<int> fPreTrigPerCh;

  bool MonitorRegister(uint32_t reg, uint32_t mask, int ntries, int sleep, uint32_t val=1);
  virtual std::tuple<uint32_t, long> GetClockInfo(std::u32string_view);
  virtual int GetClockCounter(uint32_t);
  int fBoardHandle;
  int fBID;
  unsigned int fBaseAddress;
<<<<<<< HEAD
  int fDefaultDelay;
  int fDefaultPreTrig;
=======
  int fRegisterFlags;
>>>>>>> 12ec7ae4

  // Stuff for clock reset tracking
  int fRolloverCounter;
  uint32_t fLastClock;
  std::chrono::high_resolution_clock::time_point fLastClockTime;
  std::chrono::nanoseconds fClockPeriod;

  std::shared_ptr<MongoLog> fLog;
  std::shared_ptr<Options> fOptions;
  std::atomic_bool fError;

  float fBLTSafety;
  int fSampleWidth, fClockCycle;
  int16_t fArtificialDeadtimeChannel;
  std::chrono::nanoseconds fTotReadTime;
};

#endif<|MERGE_RESOLUTION|>--- conflicted
+++ resolved
@@ -88,12 +88,9 @@
   int fBoardHandle;
   int fBID;
   unsigned int fBaseAddress;
-<<<<<<< HEAD
   int fDefaultDelay;
   int fDefaultPreTrig;
-=======
   int fRegisterFlags;
->>>>>>> 12ec7ae4
 
   // Stuff for clock reset tracking
   int fRolloverCounter;
