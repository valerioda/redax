--- conflicted
+++ resolved
@@ -33,13 +33,8 @@
 
   int InitializeElectronics(Options *options, std::vector<int> &keys);
 
-<<<<<<< HEAD
+  int status(){return fStatus;}
   int GetBufferLengths();
-  int status(){return fStatus;}
-=======
-  int status(){return fStatus;}
-  int buffer_length(){return fBufferLength;}
->>>>>>> b8ffdf23
   std::string run_mode();
   
   int Start();
