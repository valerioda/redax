--- conflicted
+++ resolved
@@ -143,29 +143,6 @@
 
 // Reporting back on the status of V2718, V1495, DDC10 etc...
 void CControl_Handler::StatusUpdate(mongocxx::collection* collection){
-<<<<<<< HEAD
-  using namespace bsoncxx::builder::stream;
-  document builder{};
-  builder << "$currentDate" << open_document << "time" << true << close_document <<
-    "$set" << open_document <<
-    "host" << fHostname <<
-    "status" << fStatus <<
-    //"time" << bsoncxx::types::b_date(std::chrono::system_clock::now()) <<
-    "mode" << (fOptions ? fOptions->GetString("name", "none") : "none") <<
-    "number" << (fOptions ? fOptions->GetInt("number", -1) : -1);
-  auto in_array = builder << "active" << open_array;
-
-  if(fV2718){
-    auto crate_options = fV2718->GetCrateOptions();
-    in_array << open_document <<
-             "type" << "V2718" <<
-	     "s_in" << crate_options.s_in <<
-	     "neutron_veto" << crate_options.neutron_veto <<
-	     "muon_veto" << crate_options.muon_veto <<
-	     "led_trigger" << crate_options.led_trigger <<
-	     "pulser_freq" << crate_options.pulser_freq <<
-	     close_document;
-=======
   bsoncxx::builder::stream::document builder{};
   builder << "host" << fHostname << "status" << fStatus <<
     "time" << bsoncxx::types::b_date(std::chrono::system_clock::now()) <<
@@ -183,14 +160,10 @@
 	     << "led_trigger" << crate_options.led_trigger
 	     << "pulser_freq" << crate_options.pulser_freq
 	     << bsoncxx::builder::stream::close_document;
->>>>>>> 017e178f
   }
   auto after_array = in_array << close_array;
   auto doc = after_array << close_document << finalize;
-  auto q = document{} << finalize;
-  mongocxx::options::update opts;
-  opts.upsert(true);
-  collection->update_one(std::move(q), std::move(doc), opts);
+  collection->insert_one(std::move(doc));
   return;
   /*
   // DDC10 parameters might change for future updates of the XENONnT HEV
