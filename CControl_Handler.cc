--- conflicted
+++ resolved
@@ -53,11 +53,7 @@
     return -1;
   }
   BoardType cc_def = bv[0];
-<<<<<<< HEAD
   fV2718 = (cc_def.crate == -2 && cc_def.link == -2) ? new f2718(fLog) : new V2718(fLog); // fax!
-=======
-  fV2718 = new V2718(fLog);
->>>>>>> 104fc767
   if (fV2718->CrateInit(copts, cc_def.link, cc_def.crate)!=0){
     fLog->Entry(MongoLog::Error, "Failed to initialize V2718 crate controller");
     fStatus = DAXHelpers::Idle;
