#ifndef _V1495_TPC_HH_
#define _V1495_TPC_HH_

#include "V1495.hh"

class V1495_TPC : public V1495 {
  public:
    V1495_TPC(std::shared_ptr<MongoLog>&, std::shared_ptr<Options>&, int, int, unsigned);
    virtual ~V1495_TPC();
    virtual int Arm(std::map<std::string, int>&);
    virtual int BeforeSINStart();
    virtual int BeforeSINStop();

<<<<<<< HEAD
  private:
=======
  protected:
>>>>>>> 7e783bbb
    const uint32_t fControlReg;
    const uint32_t fVetoOffMSBReg;
    const uint32_t fVetoOffLSBReg;
    const uint32_t fVetoOnMSBReg;
    const uint32_t fVetoOnLSBReg;

    int fFractionalModeActive;
    uint32_t fVetoOn_clk, fVetoOff_clk;
};

#endif // _V1495_TPC_HH_ defined<|MERGE_RESOLUTION|>--- conflicted
+++ resolved
@@ -11,11 +11,7 @@
     virtual int BeforeSINStart();
     virtual int BeforeSINStop();
 
-<<<<<<< HEAD
-  private:
-=======
   protected:
->>>>>>> 7e783bbb
     const uint32_t fControlReg;
     const uint32_t fVetoOffMSBReg;
     const uint32_t fVetoOffLSBReg;
