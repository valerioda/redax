--- conflicted
+++ resolved
@@ -98,16 +98,9 @@
 	 bsoncxx::builder::stream::finalize, opts
 	 );
 
-      for(auto doc : cursor) {
-<<<<<<< HEAD
-
-	std::cout<<"Found a doc with command "<<
-	  doc["command"].get_utf8().value.to_string()<<std::endl;
-=======
-	
+      for(auto doc : cursor) {	
 	logger->Entry(MongoLog::Debug, "Found a doc with command %s",
 	  doc["command"].get_utf8().value.to_string().c_str());
->>>>>>> 85034f03
 	// Very first thing: acknowledge we've seen the command. If the command
 	// fails then we still acknowledge it because we tried
 	control.update_one
@@ -280,13 +273,8 @@
 	"current_run_id" << current_run_id <<
 	"channels" << bsoncxx::builder::stream::open_document <<
 	[&](bsoncxx::builder::stream::key_context<> doc){
-<<<<<<< HEAD
-	for( auto const& kPair : controller->GetDataPerDigi() )
-	  doc << std::to_string(kPair.first) << kPair.second/1e6;
-=======
 	for( auto const& pair : controller->GetDataPerChan() )
 	  doc << std::to_string(pair.first) << (pair.second>>10); // KB not MB
->>>>>>> 85034f03
 	} << bsoncxx::builder::stream::close_document;
 	status.insert_one(insert_doc << bsoncxx::builder::stream::finalize);
     }catch(const std::exception &e){
