--- conflicted
+++ resolved
@@ -209,17 +209,10 @@
 	    bool initialized = false;
 	    
 	    // Mongocxx types confusing so passing json strings around
-<<<<<<< HEAD
 	    if(fOptions != NULL) {
 	      delete fOptions;
 	      fOptions = NULL;
 	    }
-=======
-	    if(fOptions != NULL){
-	      delete fOptions;
-              fOptions = NULL;
-            }
->>>>>>> 7edd6813
 	    fOptions = new Options(logger, (doc)["mode"].get_utf8().value.to_string(),
 				   options_collection, dac_collection, override_json);
 	    std::vector<int> links;
