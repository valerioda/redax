#include <iostream>
#include <string>
#include <iomanip>
#include <csignal>
#include "DAQController.hh"
#include <thread>
#include <unistd.h>
#include "MongoLog.hh"
#include "Options.hh"
#include <limits.h>
<<<<<<< HEAD
#include <chrono>
#include <thread>

#include <mongocxx/instance.hpp>
#include <bsoncxx/builder/stream/document.hpp>
#include <bsoncxx/json.hpp>

std::atomic_bool b_run = true;
std::string hostname = "";
=======
#include <atomic>
#include <chrono>

std::atomic_bool b_run = true;
>>>>>>> 0d1ce8f8

void SignalHandler(int signum) {
    std::cout << "\nReceived signal "<<signum<<std::endl;
    b_run = false;
    return;
}

void UpdateStatus(std::string suri, std::string dbname, DAQController* controller) {
  mongocxx::uri uri(suri);
  mongocxx::client c(uri);
  mongocxx::collection status = c[dbname]["status"];
  while (b_run == true) {
    try{
      // Put in status update document
      auto insert_doc = bsoncxx::builder::stream::document{};
      insert_doc << "host" << hostname <<
	"rate" << controller->GetDataSize()/1e6 <<
	"status" << controller->status() <<
	"buffer_length" << controller->GetBufferLength() <<
        "buffer_size" << controller->GetBufferSize()/1e6 <<
        "strax_buffer" << controller->GetStraxBufferSize()/1e6 <<
	"run_mode" << controller->run_mode() <<
	"channels" << bsoncxx::builder::stream::open_document <<
	[&](bsoncxx::builder::stream::key_context<> doc){
	for( auto const& pair : controller->GetDataPerChan() )
	  doc << std::to_string(pair.first) << (pair.second>>10); // KB not MB
	} << bsoncxx::builder::stream::close_document;
	status.insert_one(insert_doc << bsoncxx::builder::stream::finalize);
    }catch(const std::exception &e){
      std::cout<<"Can't connect to DB to update."<<std::endl;
      std::cout<<e.what()<<std::endl;
    }
    std::this_thread::sleep_for(std::chrono::seconds(1));
  }
  std::cout<<"Status update returning\n";
}

int main(int argc, char** argv){

  // Need to create a mongocxx instance and it must exist for
  // the entirety of the program. So here seems good.
  mongocxx::instance instance{};

  signal(SIGINT, SignalHandler);
  signal(SIGTERM, SignalHandler);
   
  std::string current_run_id="none";
  
  // Accept at least 2 arguments
  if(argc<3){
    std::cout<<"Welcome to DAX. Run with a unique ID and a valid mongodb URI"<<std::endl;
    std::cout<<"e.g. ./dax ID mongodb://user:pass@host:port/authDB"<<std::endl;
    std::cout<<"...exiting"<<std::endl;
    exit(0);
  }
  std::string dbname = "daq";
  if(argc >= 4)
    dbname = argv[3];

  // We will consider commands addressed to this PC's ID 
  char chostname[HOST_NAME_MAX];
  gethostname(chostname, HOST_NAME_MAX);
  hostname=chostname;
  hostname+= "_reader_";
  std::string sid = argv[1];
  hostname += sid;
  std::cout<<"Reader starting with ID: "<<hostname<<std::endl;
  
  // MongoDB Connectivity for control database. Bonus for later:
  // exception wrap the URI parsing and client connection steps
  std::string suri = argv[2];  
  mongocxx::uri uri(suri.c_str());
  mongocxx::client client(uri);
  mongocxx::database db = client[dbname];
  mongocxx::collection control = db["control"];
  mongocxx::collection status = db["status"];
  mongocxx::collection options_collection = db["options"];
  mongocxx::collection dac_collection = db["dac_calibration"];
  
  // Logging
  MongoLog *logger = new MongoLog(true);
  int ret = logger->Initialize(suri, dbname, "log", hostname, true);
  if(ret!=0){
    std::cout<<"Exiting"<<std::endl;
    exit(-1);
  }

  //Options
  Options *fOptions = NULL;
  
  // The DAQController object is responsible for passing commands to the
  // boards and tracking the status
  DAQController *controller = new DAQController(logger, hostname);
  std::vector<std::thread*> readoutThreads;
<<<<<<< HEAD
  std::thread status_update(&UpdateStatus, suri, dbname, controller);
  using namespace std::chrono;
=======
  std::chrono::system_clock::time_point ack_time;
>>>>>>> 0d1ce8f8
  
  // Main program loop. Scan the database and look for commands addressed
  // to this hostname. 
  while(b_run == true){

    // Try to poll for commands
    bsoncxx::stdx::optional<bsoncxx::document::value> querydoc;

    try{

      // Sort oldest to newest
      auto order = bsoncxx::builder::stream::document{} <<
	"_id" << 1 <<bsoncxx::builder::stream::finalize;
      auto opts = mongocxx::options::find{};
      opts.sort(order.view());
      
      mongocxx::cursor cursor = control.find(
	 bsoncxx::builder::stream::document{} << "host" << hostname <<
         "acknowledged." + hostname <<
	 bsoncxx::builder::stream::open_document << "$exists" << 0 <<
	 bsoncxx::builder::stream::close_document <<
	 bsoncxx::builder::stream::finalize, opts
	 );
<<<<<<< HEAD

      for(auto doc : cursor) {

	logger->Entry(MongoLog::Debug, "Found a doc with command %s",
	  doc["command"].get_utf8().value.to_string().c_str());
=======
      ack_time = std::chrono::system_clock:now();

      for(auto doc : cursor) {

	std::cout<<"Found a doc with command "<<
	  doc["command"].get_utf8().value.to_string()<<std::endl;
>>>>>>> 0d1ce8f8
	// Very first thing: acknowledge we've seen the command. If the command
	// fails then we still acknowledge it because we tried
	control.update_one(
	   bsoncxx::builder::stream::document{} << "_id" << (doc)["_id"].get_oid() <<
	   bsoncxx::builder::stream::finalize,
	   bsoncxx::builder::stream::document{} << "$set" <<
	   bsoncxx::builder::stream::open_document << "acknowledged." + hostname <<
<<<<<<< HEAD
           (long)duration_cast<milliseconds>(system_clock::now().time_since_epoch()).count() <<
=======
           (long)std::chrono::duration_cast<std::chrono::milliseconds>(ack_time.time_since_epoch()).count() <<
>>>>>>> 0d1ce8f8
	   bsoncxx::builder::stream::close_document <<
	   bsoncxx::builder::stream::finalize
	   );

	// Get the command out of the doc
	std::string command = "";
	std::string user = "";
	try{
	  command = (doc)["command"].get_utf8().value.to_string();
	  user = (doc)["user"].get_utf8().value.to_string();
	}
	catch (const std::exception &e){
	  //LOG
	  logger->Entry(MongoLog::Warning, "Received malformed command %s",
			bsoncxx::to_json(doc).c_str());
	}

	// Process commands
	if(command == "start"){

	  if(controller->status() == 2) {

	    if(controller->Start()!=0){
	      continue;
	    }

	    // Nested tried cause of nice C++ typing
	    try{
	      current_run_id = (doc)["run_identifier"].get_utf8().value.to_string();
	    }
	    catch(const std::exception &e){
	      try{
		current_run_id = std::to_string((doc)["run_identifier"].get_int32());
	      }
	      catch(const std::exception &e){
		current_run_id = "na";
	      }
	    }

	    logger->Entry(MongoLog::Message, "Received start command from user %s",
			  user.c_str());
	  }
	  else
	    logger->Entry(MongoLog::Debug, "Cannot start DAQ since not in ARMED state");
	}
	else if(command == "stop"){
	  // "stop" is also a general reset command and can be called any time
	  logger->Entry(MongoLog::Message, "Received stop command from user %s",
			user.c_str());
	  if(controller->Stop()!=0)
	    logger->Entry(MongoLog::Error,
			  "DAQ failed to stop. Will continue clearing program memory.");

	  current_run_id = "none";
	  if(readoutThreads.size()!=0){
	    for(auto t : readoutThreads){
	      t->join();
	      delete t;
	    }
	    readoutThreads.clear();
	  }
	  controller->End();
	}
	else if(command == "arm"){
	  
	  // Can only arm if we're in the idle, arming, or armed state
	  if(controller->status() == 0 || controller->status() == 1 || controller->status() == 2){

	    // Join readout threads if they still are out there
	    controller->Stop();
	    if(readoutThreads.size() !=0){
	      for(auto t : readoutThreads){
		std::cout<<"Joining orphaned readout thread"<<std::endl;
		t->join();
		delete t;
	      }
	      readoutThreads.clear();
	    }

	    // Clear up any previously failed things
	    if(controller->status() != 0)
	      controller->End();

	    // Get an override doc from the 'options_override' field if it exists
	    std::string override_json = "";
	    try{
	      bsoncxx::document::view oopts = (doc)["options_override"].get_document().view();
	      override_json = bsoncxx::to_json(oopts);
	    }
	    catch(const std::exception &e){
	      logger->Entry(MongoLog::Debug, "No override options provided, continue without.");
	    }

	    bool initialized = false;

	    // Mongocxx types confusing so passing json strings around
	    if(fOptions != NULL) {
	      delete fOptions;
	      fOptions = NULL;
	    }
	    fOptions = new Options(logger, (doc)["mode"].get_utf8().value.to_string(),
				   hostname, suri, dbname, override_json);
	    std::vector<int> links;
	    if(controller->InitializeElectronics(fOptions, links) != 0){
	      logger->Entry(MongoLog::Error, "Failed to initialize electronics");
	      controller->End();
	    }
	  else{
	    initialized = true;
	    logger->Entry(MongoLog::Debug, "Initialized electronics");
	  }
	    
	    if(readoutThreads.size()!=0){
	      logger->Entry(MongoLog::Message,
			    "Cannot start DAQ while readout thread from previous run active. Please perform a reset");
	    }
	    else if(!initialized){
	      logger->Entry(MongoLog::Warning, "Skipping readout configuration since init failed");
	    }
	    else{
	      controller->CloseProcessingThreads();
	      // open nprocessingthreads
	      if (controller->OpenProcessingThreads()) {
		logger->Entry(MongoLog::Warning, "Could not open processing threads!");
		controller->CloseProcessingThreads();
		throw std::runtime_error("Error while arming");
	      }
	      for(unsigned int i=0; i<links.size(); i++){
		std::cout<<"Starting readout thread for link "<<links[i]<<std::endl;
		std:: thread *readoutThread = new std::thread
		  (
		   &DAQController::ReadData, controller, links[i]);
		readoutThreads.push_back(readoutThread);
	      }
	    }
	  }
	  else
	    logger->Entry(MongoLog::Warning, "Cannot arm DAQ while not 'Idle'");
	} else if (command == "quit") b_run = false;
      }
    }
    catch(const std::exception &e){
      std::cout<<e.what()<<std::endl;
      std::cout<<"Can't connect to DB so will continue what I'm doing"<<std::endl;
    }

    // Insert some information on this readout node back to the monitor DB
    controller->CheckErrors();
    std::this_thread::sleep_for(std::chrono::milliseconds(1));
  }
  status_update.join();
  delete controller;
  if (fOptions != NULL) delete fOptions;
  delete logger;
  exit(0);

}


<|MERGE_RESOLUTION|>--- conflicted
+++ resolved
@@ -8,9 +8,9 @@
 #include "MongoLog.hh"
 #include "Options.hh"
 #include <limits.h>
-<<<<<<< HEAD
 #include <chrono>
 #include <thread>
+#include <atomic>
 
 #include <mongocxx/instance.hpp>
 #include <bsoncxx/builder/stream/document.hpp>
@@ -18,12 +18,6 @@
 
 std::atomic_bool b_run = true;
 std::string hostname = "";
-=======
-#include <atomic>
-#include <chrono>
-
-std::atomic_bool b_run = true;
->>>>>>> 0d1ce8f8
 
 void SignalHandler(int signum) {
     std::cout << "\nReceived signal "<<signum<<std::endl;
@@ -118,12 +112,8 @@
   // boards and tracking the status
   DAQController *controller = new DAQController(logger, hostname);
   std::vector<std::thread*> readoutThreads;
-<<<<<<< HEAD
   std::thread status_update(&UpdateStatus, suri, dbname, controller);
   using namespace std::chrono;
-=======
-  std::chrono::system_clock::time_point ack_time;
->>>>>>> 0d1ce8f8
   
   // Main program loop. Scan the database and look for commands addressed
   // to this hostname. 
@@ -147,20 +137,11 @@
 	 bsoncxx::builder::stream::close_document <<
 	 bsoncxx::builder::stream::finalize, opts
 	 );
-<<<<<<< HEAD
 
       for(auto doc : cursor) {
 
 	logger->Entry(MongoLog::Debug, "Found a doc with command %s",
 	  doc["command"].get_utf8().value.to_string().c_str());
-=======
-      ack_time = std::chrono::system_clock:now();
-
-      for(auto doc : cursor) {
-
-	std::cout<<"Found a doc with command "<<
-	  doc["command"].get_utf8().value.to_string()<<std::endl;
->>>>>>> 0d1ce8f8
 	// Very first thing: acknowledge we've seen the command. If the command
 	// fails then we still acknowledge it because we tried
 	control.update_one(
@@ -168,11 +149,7 @@
 	   bsoncxx::builder::stream::finalize,
 	   bsoncxx::builder::stream::document{} << "$set" <<
 	   bsoncxx::builder::stream::open_document << "acknowledged." + hostname <<
-<<<<<<< HEAD
            (long)duration_cast<milliseconds>(system_clock::now().time_since_epoch()).count() <<
-=======
-           (long)std::chrono::duration_cast<std::chrono::milliseconds>(ack_time.time_since_epoch()).count() <<
->>>>>>> 0d1ce8f8
 	   bsoncxx::builder::stream::close_document <<
 	   bsoncxx::builder::stream::finalize
 	   );
