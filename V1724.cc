#include "V1724.hh"
#include <numeric>
#include <array>
#include <algorithm>
#include <bitset>
#include <cmath>
#include <unistd.h>
#include <cstring>
#include <iostream>
#include "MongoLog.hh"
#include "Options.hh"
#include <CAENVMElib.h>


V1724::V1724(MongoLog  *log, Options *options){
  fOptions = options;
  fBoardHandle=fLink=fCrate=fBID=-1;
  fBaseAddress=0;
  fLog = log;

  fAqCtrlRegister = 0x8100;
  fAqStatusRegister = 0x8104;
  fSwTrigRegister = 0x8108;
  fResetRegister = 0xEF24;
  fChStatusRegister = 0x1088;
  fChDACRegister = 0x1098;
  fNChannels = 8;
  
  DataFormatDefinition = {
    {"channel_mask_msb_idx", -1},
    {"channel_mask_msb_mask", -1},
    {"channel_header_words", 2},
    {"ns_per_sample", 10},
    {"ns_per_clk", 10},
    // Channel indices are given relative to start of channel
    // i.e. the channel size is at index '0'
    {"channel_time_msb_idx", -1},
    {"channel_time_msb_mask", -1},

  };

}
V1724::~V1724(){
  End();
}

int V1724::SINStart(){
  return WriteRegister(fAqCtrlRegister,0x105);
}
int V1724::SoftwareStart(){
  return WriteRegister(fAqCtrlRegister, 0x104);
}
int V1724::AcquisitionStop(){
  return WriteRegister(fAqCtrlRegister, 0x100);
}
bool V1724::EnsureReady(int ntries, int tsleep){
  return MonitorRegister(fAqStatusRegister, 0x100, ntries, tsleep, 0x1);
}
bool V1724::EnsureStarted(int ntries, int tsleep){
  return MonitorRegister(fAqStatusRegister, 0x4, ntries, tsleep, 0x1);
}
bool V1724::EnsureStopped(int ntries, int tsleep){
  return MonitorRegister(fAqStatusRegister, 0x4, ntries, tsleep, 0x0);
}
u_int32_t V1724::GetAcquisitionStatus(){
  return ReadRegister(fAqStatusRegister);
}


int V1724::Init(int link, int crate, int bid, unsigned int address){
  int a = CAENVME_Init(cvV2718, link, crate, &fBoardHandle);
  if(a != cvSuccess){
    std::cout<<"Failed to init board, error code: "<<a<<", handle: "<<fBoardHandle<<
      " at link "<<link<<" and bdnum "<<crate<<std::endl;
    fBoardHandle = -1;
    return -1;
  }
  fLog->Entry(MongoLog::Debug, "Initialized board %i with handle %i (link/crate)(%i/%i)",
	      bid, fBoardHandle, link, crate);  

  fLink = link;
  fCrate = crate;
  fBID = bid;
  fBaseAddress=address;
  std::cout<<"Successfully initialized board at "<<fBoardHandle<<std::endl;
  clock_counter = 0;
  last_time = 0;
  seen_over_15 = false;
  seen_under_5 = true; // starts run as true
  return 0;
}

u_int32_t V1724::GetHeaderTime(u_int32_t *buff, u_int32_t size){
  u_int32_t idx = 0;
  //std::cout<<"Size is: "<<size<<std::endl;
  while(idx < size/sizeof(u_int32_t)){
    if(buff[idx]>>28==0xA)
      return buff[idx+3]&0x7FFFFFFF;
    idx++;
  }
  return 0xFFFFFFFF;
}

int V1724::GetClockCounter(u_int32_t timestamp){
  // The V1724 has a 31-bit on board clock counter that counts 10ns samples.
  // So it will reset every 21 seconds. We need to count the resets or we
  // can't run longer than that. But it's not as simple as incementing a
  // counter every time a timestamp is less than the previous one because
  // we're multi-threaded and channels are quasi-independent. So we need
  // this fancy logic here.

  //Seen under 5, true first time you see something under 5. False first time you
  // see something under 15 but >5
  // Seen over 15, true first time you se something >15 if under 5=false. False first
  // time you see something under 5

  // First, is this number greater than the previous?
  if(timestamp > last_time){

    // Case 1. This is over 15s but seen_under_5 is true. Give 1 back
    if(timestamp >= 15e8 && seen_under_5 && clock_counter != 0)
      return clock_counter-1;

    // Case 2. This is over 5s and seen_under_5 is true.
    else if(timestamp >= 5e8 && timestamp < 15e8 && seen_under_5){
      seen_under_5 = false;
      last_time = timestamp;
      return clock_counter;
    }

    // Case 3. This is over 15s and seen_under_5 is false
    else if(timestamp >= 15e8 && !seen_under_5){
      seen_over_15 = true;
      last_time = timestamp;
      return clock_counter;
    }

    // Case 5. Anything else where the clock is progressing correctly
    else{
      last_time = timestamp;
      return clock_counter;
    }
  }

  // Second, is this number less than the previous?
  else if(timestamp < last_time){

    // Case 1. Genuine clock reset. under 5s is false and over 15s is true
    if(timestamp < 5e8 && !seen_under_5 && seen_over_15){
      seen_under_5 = true;
      seen_over_15 = false;
      last_time = timestamp;
      clock_counter++;
      return clock_counter;
    }

    // Case 2: Any other jitter within the 21 seconds, just return
    else{
      return clock_counter;
    }
  }
  else{
    fLog->Entry(MongoLog::Warning,
      "Something odd in your clock counters. t_new: %i, last_time: %i, over_15: %i, under_5: %i",
		timestamp, last_time, seen_over_15, seen_under_5);
    // Counter equal to last time, so we're happy and keep the same counter
    return clock_counter;
  }  
}

int V1724::WriteRegister(unsigned int reg, unsigned int value){
  //std::cout<<"Writing reg:val: "<<hex<<reg<<":"<<value<<dec<<std::endl;
  u_int32_t write=0;
  write+=value;
  if(CAENVME_WriteCycle(fBoardHandle, fBaseAddress+reg,
			&write,cvA32_U_DATA,cvD32) != cvSuccess){
    fLog->Entry(MongoLog::Warning,
		"Failed to write register 0x%04x to board %i with value %08x (handle %i)",
		reg, fBID, value, fBoardHandle);
    return -1;
  }
  //fLog->Entry(MongoLog::Local, "Board %i wrote register 0x%04x with value 0x%04x",
	//      fBID, reg, value);
  
  return 0;
}

unsigned int V1724::ReadRegister(unsigned int reg){
  unsigned int temp;
  int ret = -100;
  if((ret = CAENVME_ReadCycle(fBoardHandle, fBaseAddress+reg, &temp,
			      cvA32_U_DATA, cvD32)) != cvSuccess){
    fLog->Entry(MongoLog::Warning,
		"Read returned: %i (ret) 0x%08x (val) for reg 0x%04x on board %i",
		ret, temp, reg, fBID);
    return 0xFFFFFFFF;
  }
  //fLog->Entry(MongoLog::Local, "Board %i read register 0x%04x as value 0x%04x",
  //            fBID, reg, temp);
  return temp;
}

int64_t V1724::ReadMBLT(unsigned int *&buffer){
  // Initialize
  int64_t blt_bytes=0;
  int nb=0,ret=-5;
  // The best-equipped V1724E has 4MS/channel memory = 8 MB/channel
  // the other, V1724G, has 512 MS/channel = 1MB/channel
  //unsigned int BLT_SIZE=8388608; //8*8388608; // 8MB buffer size
  unsigned int BLT_SIZE=524288;
  std::vector<u_int32_t*> transferred_buffers;
  std::vector<u_int32_t> transferred_bytes;

  int count = 0;
  do{

    // Reserve space for this block transfer
    u_int32_t* thisBLT = new u_int32_t[BLT_SIZE/sizeof(u_int32_t)];
    
    try{
      ret = CAENVME_FIFOBLTReadCycle(fBoardHandle, fBaseAddress,
				     ((unsigned char*)thisBLT),
				     BLT_SIZE, cvA32_U_MBLT, cvD64, &nb);
    }catch(std::exception E){
      std::cout<<fBoardHandle<<" sucks"<<std::endl;
      std::cout<<"BLT_BYTES: "<<blt_bytes<<std::endl;
      std::cout<<"nb: "<<nb<<std::endl;
      std::cout<<E.what()<<std::endl;
      throw;
    };
    if( (ret != cvSuccess) && (ret != cvBusError) ){
      fLog->Entry(MongoLog::Error,
		  "Read error in board %i after %i reads: (%i) and transferred %i bytes this read",
		  fBID, count, ret, nb);

      // Delete all reserved data and fail
      delete[] thisBLT;
      for(unsigned int x=0;x<transferred_buffers.size(); x++)
	delete[] transferred_buffers[x];
      return -1;
    }

    count++;
    blt_bytes+=nb;
    transferred_buffers.push_back(thisBLT);
    transferred_bytes.push_back(nb);

  }while(ret != cvBusError);



  // Now, unfortunately we need to make one copy of the data here or else our memory
  // usage explodes. We declare above a buffer of several MB, which is the maximum capacity
  // of the board in case every channel is 100% saturated (the practical largest
  // capacity is certainly smaller depending on settings). But if we just keep reserving
  // O(MB) blocks and filling 50kB with actual data, we're gonna run out of memory.
  // So here we declare the return buffer as *just* large enough to hold the actual
  // data and free up the rest of the memory reserved as buffer.
  // In tests this does not seem to impact our ability to read out the V1724 at the
  // maximum bandwidth of the link.
  if(blt_bytes>0){
    buffer = new u_int32_t[blt_bytes/sizeof(u_int32_t)];
    u_int32_t bytes_copied = 0;
    for(unsigned int x=0; x<transferred_buffers.size(); x++){
      std::memcpy(((unsigned char*)buffer)+bytes_copied,
		  transferred_buffers[x], transferred_bytes[x]);
      bytes_copied += transferred_bytes[x];
    }
  }
  for(unsigned int x=0;x<transferred_buffers.size(); x++)
    delete[] transferred_buffers[x];
  return blt_bytes;
  
}

<<<<<<< HEAD
int V1724::ConfigureBaselines(std::vector <u_int16_t> &end_values,
			      int nominal_value, int ntries){
=======
int V1724::ConfigureBaselines(std::vector<u_int16_t> &dac_values,
        std::map<std::string, std::vector<double>> &cal_values,
	int nominal_value, int ntries, bool calibrate){
>>>>>>> 7edd6813
  // The point of this function is to set the voltage offset per channel such
  // that the baseline is at exactly 16000 (or whatever value is set in the
  // config file). The DAC seems to be a very sensitive thing and there
  // are some strategically placed sleep statements (placed via trial, error,
  // and tears) throughout the code. Take care if changing things here.

  // Initial parameters:
  int adjustment_threshold = 10; // baseline units
  int repeat_this_many=3;
  int rebin_factor_log = 1;  //log base 2.
  int nbins = 1 << (14 - rebin_factor_log);
  int min_adjustment = 8; // dac units
  // take all counts within this many bins of the max
  int bins_around_max = 3;
  // the counts in these bins must be this fraction of total counts
  double fraction_around_max = 0.8, counts_around_max(0), counts_total(0), baseline(0);
  u_int32_t words_in_event(0), channel_mask(0), words_per_channel(0), idx(0);
  int channels_in_event(0);

  std::vector<int> hist(nbins);
  // some iterators to handle looping through the histogram
  auto beg_it = hist.begin();
  auto max_it = beg_it;
  auto end_it = hist.end();
  // iterators for the region around the max
  auto max_start = max_it;
  // +1 for exclusive endpoint
  auto max_end = max_it;

<<<<<<< HEAD
  std::array<int, 3> DAC_calibration = {60000, 30000, 6000};
  std::array<double, 16> calibration_slope; // 16 channel support
  std::array<double, 16> calibration_intercept;
  std::array<u_int16_t, 16> min_dac;
  u_int16_t max_dac(0xffff);
=======
  array<int, 3> DAC_calibration = {60000, 30000, 6000};
  array<u_int16_t, 16> min_dac;
  u_int16_t max_dac(0xffff), val0(0), val1(0);
>>>>>>> 7edd6813
  
  // B = sum(x^2), C = sum(1), F = sum(x)
  double B(4536000000), C(DAC_calibration.size()), D(0), E(0), F(96000);

  std::array<std::vector<double>, 16> bl_per_channel;

<<<<<<< HEAD
  std::vector<u_int16_t> dac_values(fNChannels);
=======
  dac_values = vector<u_int16_t>(fNChannels);
  if (!calibrate) { // calibration already done, values are usable
    for (unsigned ch = 0; ch < fNChannels; ch++) {
      if (cal_values["yint"][ch] > 0x3fff) {
        min_dac[ch] = (0x3fff - cal_values["yint"][ch])/cal_values["slope"][ch];
      } else {
        min_dac[ch] = 0;
      }
      dac_values[ch] = std::clamp(dac_values[ch], min_dac[ch], max_dac);
      if ((dac_values[ch] == min_dac[ch]) || (dac_values[ch] == max_dac)) {
	  fLog->Entry(MongoLog::Local, "Board %i channel %i clamped dac to 0x%04x",
	    fBID, ch, dac_values[ch]);
      }
    }
  }
>>>>>>> 7edd6813
  std::stringstream msg;
  msg << "Found starting values for digi " << fBID << " BLs:" << std::hex;
  for (auto& v : dac_values) msg << " 0x" << v << ",";
  fLog->Entry(MongoLog::Local, msg.str());

  std::vector<int> channel_finished(fNChannels, 0);
  std::vector<bool> update_dac(fNChannels, true);

  u_int32_t* buffer;
  int bytes_read;

  int steps_repeated = 0;

  for (int step = 0; step < 3 + ntries; step++) {
    if (std::all_of(channel_finished.begin(), channel_finished.end(),
	  [=](int i) {return i >= repeat_this_many;})) {
      fLog->Entry(MongoLog::Local,
		  "Baselines report all channels finished for board %i", fBID);
      break;
    }
    if ((step < 3) && (!calibrate)) continue;
    fLog->Entry(MongoLog::Local, "Baseline iteration %i/%i for board %i",
		step, ntries, fBID);
    if ((step < 3))
      dac_values.assign(dac_values.size(), DAC_calibration[step]);
    if(LoadDAC(dac_values, update_dac)){
      fLog->Entry(MongoLog::Warning, "Digitizer %i failed to load DAC in baseline calibration", fBID);
      return -2;
    }
    WriteRegister(fAqCtrlRegister,0x4);//x24?
    if(MonitorRegister(fAqStatusRegister, 0x4, 1000, 1000) != true){
      fLog->Entry(MongoLog::Warning, "Timed out waiting for acquisition to start in baselines");
      return -1;
    }
    usleep(5000);
    //write trigger
    WriteRegister(fSwTrigRegister,0x1);
    usleep(5000);                 // Give time for event?

    // disable adc
    WriteRegister(fAqCtrlRegister,0x0);//x24?
    usleep(5000);

    bytes_read = ReadMBLT(buffer);
    if (bytes_read < 0) return -2;
    else if ((0<=bytes_read) && (bytes_read<=16)) {
      std::cout << "Buffer undersized ("<<bytes_read<<")\n";
      delete[] buffer;
      step--;  // repeat this step
      steps_repeated++;
      if (steps_repeated > 5) {
	fLog->Entry(MongoLog::Error, "Baseline routine keeps failing readouts");
	return -2;
      }
      continue;
    }
    
    idx = 0;
    while (idx * sizeof(u_int32_t) < bytes_read) {
      if ((buffer[idx]>>28) == 0xA) { // start of header
	words_in_event = buffer[idx]&0xFFFFFFF;
        if (words_in_event == 4) {
          idx += 4;
          continue;
        }
	channel_mask = buffer[idx+1]&0xFF;
	if (DataFormatDefinition["channel_mask_msb_idx"] != -1) {
	  // fill in V1730 stuff here
	}
	channels_in_event = std::bitset<16>(channel_mask).count();
	words_per_channel = (words_in_event - 4)/channels_in_event - DataFormatDefinition["channel_header_words"];

	idx += 4;
	for (unsigned ch = 0; ch < fNChannels; ch++) {
	  if (!(channel_mask & (1 << ch))) continue;
	  idx += DataFormatDefinition["channel_header_words"];
	  hist.assign(hist.size(), 0);
	  for (unsigned w = 0; w < words_per_channel; w++) {
            val0 = buffer[idx+w]&0xFFFF;
            val1 = (buffer[idx+w]>>16)&0xFFFF;
            if (val0 * val1 == 0) continue;
	    hist[val0>>rebin_factor_log]++;
	    hist[val1>>rebin_factor_log]++;
	  }
	  idx += words_per_channel;
          for (auto it = beg_it; it < end_it; it++)
            if (*it > *max_it) max_it = it;

          max_start = std::max(max_it - bins_around_max, beg_it);
          // +1 for exclusive endpoint
          max_end = std::min(max_it + bins_around_max + 1, end_it);
          // use some fancy c++ algorithms because why not
          counts_total = std::accumulate(beg_it, end_it, 0.);
          counts_around_max = std::accumulate(max_start, max_end, 0.);
	  if (counts_around_max/counts_total < fraction_around_max) {
	    std::cout << (int)counts_around_max << " counts out of " << (int)counts_total
	      << " ch " << ch << " max_i " << ((max_it - beg_it)<<rebin_factor_log) << "\n";
	    if (step > 2) continue; // we can't drop calibration steps
	  }
          baseline = 0;
          // calculate the weighted average for the baseline
          for (auto it = max_start; it < max_end; it++)
            baseline += ((it - beg_it)<<rebin_factor_log)*(*it);
          baseline /= counts_around_max;
	  bl_per_channel[ch].push_back(baseline);
	} // end of for channels
      } // end of header
      else
	idx++;
    } // end of while
    delete[] buffer;

    if (step < 2) continue;
    if (step == 2) {
      cal_values["slope"] = std::vector<double>(fNChannels);
      cal_values["yint"] = std::vector<double>(fNChannels);
      // ****************
      // First: calibrate
      // ****************
      for (unsigned ch = 0; ch < fNChannels; ch++) {
        // basic chi-squared minimization
	D = E = 0;
        for (int i = 0; i < 3; i++) {
	  D += DAC_calibration[i]*bl_per_channel[ch][i];
          E += bl_per_channel[ch][i];
	}
        cal_values["slope"][ch] = (C*D-E*F)/(B*C-F*F);
	cal_values["yint"][ch] = (B*E-D*F)/(B*C-F*F);
        fLog->Entry(MongoLog::Debug, "Board %i ch %i baseline calibration: %.3f/%.1f",
	  fBID, ch, cal_values["slope"][ch], cal_values["yint"][ch]);

        dac_values[ch] = (nominal_value - cal_values["yint"][ch])/cal_values["slope"][ch];
	if (cal_values["yint"][ch] > 0x3fff) {
          min_dac[ch] = (0x3fff - cal_values["yint"][ch])/cal_values["slope"][ch];
	} else {
          min_dac[ch] = 0;
	}
        dac_values[ch] = std::clamp(dac_values[ch], min_dac[ch], max_dac);
	if ((dac_values[ch] == min_dac[ch]) || (dac_values[ch] == max_dac)) {
          fLog->Entry(MongoLog::Local, "Calibration for board %i channel %i clamped to %04x",
	      fBID, ch, dac_values[ch]);
	}
      }
    } else {
      // *********
      // Next: fit
      // *********
      for (unsigned ch = 0; ch < fNChannels; ch++) {
	if (channel_finished[ch]>=repeat_this_many) continue;
	if (bl_per_channel[ch].size() <= DAC_calibration.size()) continue;

	float off_by = nominal_value - bl_per_channel[ch].back();
	if (abs(off_by) < adjustment_threshold) {
	  channel_finished[ch]++;
	  update_dac[ch] = false;
	  continue;
	} else {
	  update_dac[ch] = true;
	}

	int adjustment = off_by * cal_values["slope"][ch];
	if (abs(adjustment) < min_adjustment)
	  adjustment = std::copysign(min_adjustment, adjustment);
	fLog->Entry(MongoLog::Local, "Board %i channel %i dac %04x bl %.1f adjust %i iter %i",
	  fBID, ch, dac_values[ch], bl_per_channel[ch].back(), adjustment, step);
	dac_values[ch] += adjustment;
	dac_values[ch] = std::clamp(dac_values[ch], min_dac[ch], max_dac);
	if ((dac_values[ch] == min_dac[ch]) || (dac_values[ch] == max_dac)) {
	  fLog->Entry(MongoLog::Local, "Board %i channel %i clamped dac to %04x",
	    fBID, ch, dac_values[ch]);
	}

      } // end for channels
    } // end of if calibrate/fit
  } // end of iteration

  for(unsigned int x=0; x<channel_finished.size(); x++){
    if(channel_finished[x]<2){ // Be a little more lenient in case it's just starting to converge
      fLog->Entry(MongoLog::Message,
		  "Baseline routine did not finish for channel %i (and maybe others)", x);
      return -1;
    }
  }
  if (std::any_of(channel_finished.begin(), channel_finished.end(),
	  [=](int i) {return i < repeat_this_many;}))
    return -1; // something didn't finish

  return 0;
}


int V1724::LoadDAC(std::vector<u_int16_t> &dac_values, std::vector<bool> &update_dac){
  // Loads DAC values into registers
  for(unsigned int x=0; x<dac_values.size(); x++){
    if(x>fNChannels || update_dac[x]==false) // oops
      continue;

    // Give the DAC time to be set if needed
    usleep(5000);

    // Now write channel DAC values
    if(WriteRegister((fChDACRegister)+(0x100*x), dac_values[x])!=0){
      fLog->Entry(MongoLog::Error, "Failed writing DAC 0x%04x in channel %i",
		  dac_values[x], x);
      return -1;
    }

    // Give the DAC time to be set if needed
    usleep(5000);

  }
  // Sleep a bit because the DAC responds kinda slow
  usleep(200000);
  return 0;
  
}

int V1724::End(){
  if(fBoardHandle>=0)
    CAENVME_End(fBoardHandle);
  fBoardHandle=fLink=fCrate=fBID=-1;
  fBaseAddress=0;
  return 0;
}

bool V1724::MonitorRegister(u_int32_t reg, u_int32_t mask, int ntries, int sleep, u_int32_t val){
  int counter = 0;
  u_int32_t rval = 0;
  if(val == 0) rval = 0xffffffff;
  while(counter < ntries){
    rval = ReadRegister(reg);
    if(rval == 0xffffffff)
      return false;
    if((val == 1 && (rval&mask)) || (val == 0 && !(rval&mask)))
      return true;
    counter++;
    usleep(sleep);
  }
  std::cout<<"MonitorRegister failed for "<<std::hex<<reg<<" with mask "<<
    mask<<" and register value "<<rval<<"... couldn't get "<<val<<std::dec<<
    std::endl;
  return false;
}<|MERGE_RESOLUTION|>--- conflicted
+++ resolved
@@ -273,14 +273,9 @@
   
 }
 
-<<<<<<< HEAD
-int V1724::ConfigureBaselines(std::vector <u_int16_t> &end_values,
-			      int nominal_value, int ntries){
-=======
 int V1724::ConfigureBaselines(std::vector<u_int16_t> &dac_values,
         std::map<std::string, std::vector<double>> &cal_values,
 	int nominal_value, int ntries, bool calibrate){
->>>>>>> 7edd6813
   // The point of this function is to set the voltage offset per channel such
   // that the baseline is at exactly 16000 (or whatever value is set in the
   // config file). The DAC seems to be a very sensitive thing and there
@@ -310,27 +305,16 @@
   // +1 for exclusive endpoint
   auto max_end = max_it;
 
-<<<<<<< HEAD
   std::array<int, 3> DAC_calibration = {60000, 30000, 6000};
-  std::array<double, 16> calibration_slope; // 16 channel support
-  std::array<double, 16> calibration_intercept;
   std::array<u_int16_t, 16> min_dac;
-  u_int16_t max_dac(0xffff);
-=======
-  array<int, 3> DAC_calibration = {60000, 30000, 6000};
-  array<u_int16_t, 16> min_dac;
   u_int16_t max_dac(0xffff), val0(0), val1(0);
->>>>>>> 7edd6813
   
   // B = sum(x^2), C = sum(1), F = sum(x)
   double B(4536000000), C(DAC_calibration.size()), D(0), E(0), F(96000);
 
   std::array<std::vector<double>, 16> bl_per_channel;
 
-<<<<<<< HEAD
-  std::vector<u_int16_t> dac_values(fNChannels);
-=======
-  dac_values = vector<u_int16_t>(fNChannels);
+  dac_values = std::vector<u_int16_t>(fNChannels);
   if (!calibrate) { // calibration already done, values are usable
     for (unsigned ch = 0; ch < fNChannels; ch++) {
       if (cal_values["yint"][ch] > 0x3fff) {
@@ -345,7 +329,6 @@
       }
     }
   }
->>>>>>> 7edd6813
   std::stringstream msg;
   msg << "Found starting values for digi " << fBID << " BLs:" << std::hex;
   for (auto& v : dac_values) msg << " 0x" << v << ",";
