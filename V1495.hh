#ifndef _V1495_HH_
#define _V1495_HH_

#include <memory>
#include <map>

//Register address definitions taken from XENON1T m_veto class in kodiaq
//https://github.com/coderdj/kodiaq and XENON1T DAQ m_veto config files

/*
#define V1495_ModuleReset               0x800A
#define V1495_MaskInA                   0x1020
#define V1495_MaskInB                   0x1024
#define V1495_MaskInD                   0x1028
#define V1495_MajorityThreshold         0x1014
#define V1495_CoincidenceWidth          0x1010
#define V1495_CTRL			0x1018
*/

class MongoLog;
class Options;

class V1495{

  public:
    V1495(std::shared_ptr<MongoLog>&, std::shared_ptr<Options>&, int, int, unsigned);
    virtual ~V1495();
    virtual int Arm(std::map<std::string, int>&);
    // Functions for a child class to implement
    virtual int BeforeSINStart() {return 0;}
    virtual int AfterSINStart() {return 0;}
    virtual int BeforeSINStop() {return 0;}
    virtual int AfterSINStop() {return 0;}

<<<<<<< HEAD
protected:
      int fBoardHandle, fBID;
      unsigned int fBaseAddress;
      std::shared_ptr<Options> fOptions;
      std::shared_ptr<MongoLog> fLog;
=======
  protected:
    int WriteReg(unsigned int, unsigned int);
    int fBoardHandle, fBID;
    unsigned int fBaseAddress;
    std::shared_ptr<Options> fOptions;
    std::shared_ptr<MongoLog> fLog;
>>>>>>> 7e783bbb
};
#endif<|MERGE_RESOLUTION|>--- conflicted
+++ resolved
@@ -32,19 +32,11 @@
     virtual int BeforeSINStop() {return 0;}
     virtual int AfterSINStop() {return 0;}
 
-<<<<<<< HEAD
-protected:
-      int fBoardHandle, fBID;
-      unsigned int fBaseAddress;
-      std::shared_ptr<Options> fOptions;
-      std::shared_ptr<MongoLog> fLog;
-=======
   protected:
     int WriteReg(unsigned int, unsigned int);
     int fBoardHandle, fBID;
     unsigned int fBaseAddress;
     std::shared_ptr<Options> fOptions;
     std::shared_ptr<MongoLog> fLog;
->>>>>>> 7e783bbb
 };
 #endif