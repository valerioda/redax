#include "DAQController.hh"
#include <functional>
#include "V1724.hh"
#include "V1724_MV.hh"
//#include "V1730.hh"
#include "DAXHelpers.hh"
#include "Options.hh"
#include "StraxInserter.hh"
#include "MongoLog.hh"
#include <unistd.h>

// Status:
// 0-idle
// 1-arming
// 2-armed
// 3-running
// 4-error

DAQController::DAQController(MongoLog *log, std::string hostname){
  fLog=log;
  fOptions = NULL;
  fStatus = DAXHelpers::Idle;
  fReadLoop = false;
  fNProcessingThreads=8;
  fBufferLength = 0;
  fRawDataBuffer = NULL;
  fDatasize=0.;
  fHostname = hostname;
}

DAQController::~DAQController(){
  if(fProcessingThreads.size()!=0)
    CloseProcessingThreads();
}

std::string DAQController::run_mode(){
  if(fOptions == NULL)
    return "None";
  try{
    return fOptions->GetString("name");
  }
  catch(const std::exception &e){
    return "None";
  }
}

int DAQController::InitializeElectronics(Options *options, std::vector<int>&keys,
		std::map<int, std::map<std::string, std::vector<double>>>&dac_values){

  End();
  
  fOptions = options;
  fNProcessingThreads = fOptions->GetNestedInt("processing_threads."+fHostname, 8);  
  fLog->Entry(MongoLog::Local, "Beginning electronics initialization with %i threads",
	      fNProcessingThreads);

  // Initialize digitizers
  fStatus = DAXHelpers::Arming;
  for(auto d : fOptions->GetBoards("V17XX", fHostname)){
    fLog->Entry(MongoLog::Local, "Arming new digitizer %i", d.board);

    V1724 *digi;
    if(d.type == "V1724_MV")
      digi = new V1724_MV(fLog, fOptions);
    // else if(d.type == "V1730")
    // digi = new V1730(fLog, fOptions);
    else
      digi = new V1724(fLog, fOptions);

    
    if(digi->Init(d.link, d.crate, d.board, d.vme_address)==0){
	fDigitizers[d.link].push_back(digi);
	fDataPerDigi[digi->bid()] = 0;

	if(std::find(keys.begin(), keys.end(), d.link) == keys.end()){
	  fLog->Entry(MongoLog::Local, "Defining a new optical link at %i", d.link);
	  keys.push_back(d.link);
	}    
	fLog->Entry(MongoLog::Debug, "Initialized digitizer %i", d.board);
	
	int write_success = 0;
	write_success += digi->WriteRegister(0xEF24, 0x1);
	write_success += digi->WriteRegister(0xEF00, 0x30);
	if(write_success!=0){
	  fLog->Entry(MongoLog::Error,
		      "Digitizer %i unable to load pre-registers",
		      digi->bid());
	  fStatus = DAXHelpers::Idle;
	  return -1;
	}
    }
    else{
      fLog->Entry(MongoLog::Warning, "Failed to initialize digitizer %i", d.board);
      fStatus = DAXHelpers::Idle;
      return -1;
    }
  }

  fLog->Entry(MongoLog::Local, "Sleeping for two seconds");
  // For the sake of sanity and sleeping through the night,
  // do not remove this statement.
  sleep(2); // <-- this one. Leave it here.
  // Seriously. This sleep statement is absolutely vital.
  fLog->Entry(MongoLog::Local, "That felt great, thanks.");

<<<<<<< HEAD
  unsigned i = 0;
  std::vector<std::thread*> init_threads;
=======
  vector<thread*> init_threads;
>>>>>>> 7edd6813
  init_threads.reserve(fDigitizers.size());
  std::vector<int> rets;
  rets.reserve(fDigitizers.size());
  // Parallel digitizer programming to speed baselining
  for( auto& link : fDigitizers ) {
    rets.push_back(1);
<<<<<<< HEAD
    init_threads.push_back(new std::thread(&DAQController::InitLink, this,
	  std::ref(link.second), std::ref(written_dacs), std::ref(rets[i])));
    i++;

=======
    init_threads.push_back(new thread(&DAQController::InitLink, this,
	  std::ref(link.second), std::ref(dac_values), std::ref(rets.back())));
>>>>>>> 7edd6813
  }
  for (unsigned i = 0; i < init_threads.size(); i++) {
    init_threads[i]->join();
    delete init_threads[i];
  }
  if (std::any_of(rets.begin(), rets.end(), [](int i) {return i != 0;})) {
    fLog->Entry(MongoLog::Warning, "Encountered errors during digitizer programming");
    fStatus = DAXHelpers::Idle;
    return -1;
  } else
    fLog->Entry(MongoLog::Debug, "Digitizer programming successful");
  fOptions->UpdateDAC(dac_values);

  for(auto const& link : fDigitizers ) {
    for(auto digi : link.second){
      if(fOptions->GetInt("run_start", 0) == 1)
	digi->SINStart();
      else
	digi->AcquisitionStop();
    }
  }
  sleep(1);
  fStatus = DAXHelpers::Armed;

  fLog->Entry(MongoLog::Local, "Arm command finished, returning to main loop");


  return 0;
}

int DAQController::Start(){
  if(fOptions->GetInt("run_start", 0) == 0){
    for( auto const& link : fDigitizers ){      
      for(auto digi : link.second){

	// Ensure digitizer is ready to start
	if(digi->EnsureReady(1000, 1000)!= true){
	  fLog->Entry(MongoLog::Warning, "Digitizer not ready to start after sw command sent");
	  return -1;
	}

	// Send start command
	digi->SoftwareStart();

	// Ensure digitizer is started
	if(digi->EnsureStarted(1000, 1000)!=true){
	  fLog->Entry(MongoLog::Warning,
		      "Timed out waiting for acquisition to start after SW start sent");
	  return -1;
	}
      }
    }
  }
  fStatus = DAXHelpers::Running;
  return 0;
}

int DAQController::Stop(){

  std::cout<<"Deactivating boards"<<std::endl;
  for( auto const& link : fDigitizers ){
    for(auto digi : link.second){
      digi->AcquisitionStop();

      // Ensure digitizer is stopped
      if(digi->EnsureStopped(1000, 1000) != true){
	//if(digi->MonitorRegister(0x8104, 0x4, 1000, 1000, 0x0) != true){
	fLog->Entry(MongoLog::Warning,
		    "Timed out waiting for acquisition to stop after SW stop sent");
          return -1;
      }
    }
  }
  fLog->Entry(MongoLog::Debug, "Stopped digitizers");

  fReadLoop = false; // at some point.
  fStatus = DAXHelpers::Idle;
  return 0;
}
void DAQController::End(){
  Stop();
  std::cout<<"Closing Processing Threads"<<std::endl;
  CloseProcessingThreads();
  std::cout<<"Closing Digitizers"<<std::endl;
  for( auto const& link : fDigitizers ){    
    for(auto digi : link.second){
      digi->End();
      delete digi;
    }
  } 
  fDigitizers.clear();
  fStatus = DAXHelpers::Idle;

  if(fRawDataBuffer != NULL){
    fLog->Entry(MongoLog::Warning, "Deleting uncleard buffer of size %i",
		fRawDataBuffer->size());	       
    for(unsigned int i=0; i<fRawDataBuffer->size(); i++){
      delete[] (*fRawDataBuffer)[i].buff;
    }
    delete fRawDataBuffer;
    fRawDataBuffer = NULL;
  }

  std::cout<<"Finished end"<<std::endl;
}
/*
void* DAQController::ReadThreadWrapper(void* data, int link){
  DAQController *dc = static_cast<DAQController*>(data);
  dc->ReadData(link);
  return dc;
}  
*/
void DAQController::ReadData(int link){
  fReadLoop = true;
  
  // Raw data buffer should be NULL. If not then maybe it was not cleared since last time
  if(fRawDataBuffer != NULL){
    fLog->Entry(MongoLog::Debug, "Raw data buffer being brute force cleared.");	       
    for(unsigned int x=0;x<fRawDataBuffer->size(); x++){
      delete[] (*fRawDataBuffer)[x].buff;
    }
    delete fRawDataBuffer;
    fBufferLength=0;
    fRawDataBuffer = NULL;
  }
  
  u_int32_t lastRead = 0; // bytes read in last cycle. make sure we clear digitizers at run stop
  long int readcycler = 0;
  while(fReadLoop){
    
    std::vector<data_packet> local_buffer;
    for(unsigned int x=0; x<fDigitizers[link].size(); x++){

      // Every 1k reads check board status
      if(readcycler%10000==0){
	readcycler=0;
	u_int32_t data = fDigitizers[link][x]->GetAcquisitionStatus();
<<<<<<< HEAD
	std::cout<<"Board "<<fDigitizers[link][x]->bid()<<" has status "<<std::hex<<data<<std::dec<<std::endl;
=======
	std::cout<<"Board "<<fDigitizers[link][x]->bid()<<" has status "<<hex<<data<<dec<<std::endl;
>>>>>>> 7edd6813
      }
      data_packet d;
      d.buff=NULL;
      d.size=0;
      d.bid = fDigitizers[link][x]->bid();
      d.size = fDigitizers[link][x]->ReadMBLT(d.buff);

      lastRead += d.size;
      
      if(d.size<0){
	//LOG ERROR
	if(d.buff!=NULL)
	  delete[] d.buff;
	break;
      }
      if(d.size>0){
	d.header_time = fDigitizers[link][x]->GetHeaderTime(d.buff, d.size);
	d.clock_counter = fDigitizers[link][x]->GetClockCounter(d.header_time);
	fDatasize += d.size;
	fDataPerDigi[d.bid] += d.size;
	local_buffer.push_back(d);
      }
    }
    if(local_buffer.size()!=0)
      AppendData(local_buffer);
    local_buffer.clear();
    readcycler++;
    usleep(1);
  }

}


std::map<int, u_int64_t> DAQController::GetDataPerDigi(){
  // Return a map of data transferred per digitizer since last update
  // and clear the private map
  std::map <int, u_int64_t>retmap;
  for(auto const &kPair : fDataPerDigi){
    retmap[kPair.first] = (u_int64_t)(fDataPerDigi[kPair.first]);
    fDataPerDigi[kPair.first] = 0;
  }
  return retmap;
}

std::map<std::string, int> DAQController::GetDataFormat(){
  for( auto const& link : fDigitizers )    
    for(auto digi : link.second)
      return digi->DataFormatDefinition;
  return std::map<std::string, int>();
}

void DAQController::AppendData(std::vector<data_packet> &d){
  // Blocks!
  fBufferMutex.lock();
  if(fRawDataBuffer==NULL)
    fRawDataBuffer = new std::vector<data_packet>();
  fRawDataBuffer->insert( fRawDataBuffer->end(), d.begin(), d.end() );
  u_int64_t bl = 0;
  for(unsigned int x=0; x<fRawDataBuffer->size(); x++){
    bl += (*fRawDataBuffer)[x].size;
  }
  fBufferLength = bl; 
  fBufferMutex.unlock();  
}

int DAQController::GetData(std::vector <data_packet> *&retVec){
  // Check once, is it worth locking mutex?
  retVec=NULL;
  if(fBufferLength==0)
    return 0;
  if(!fBufferMutex.try_lock())
    return 0;

  int ret = 0;
  // Check again, is there still data?
  if(fRawDataBuffer != NULL && fRawDataBuffer->size()>0){

    // Pass ownership to calling function
    retVec = fRawDataBuffer;
    fRawDataBuffer = NULL;

    ret = retVec->size();
    fBufferLength = 0;
  }
  fBufferMutex.unlock();
  return ret;
}
  
/*
void* DAQController::ProcessingThreadWrapper(void* data){
  StraxInserter *mi = static_cast<StraxInserter*>(data);
  mi->ReadAndInsertData();
  return data;
}
*/
bool DAQController::CheckErrors(){

  // This checks for errors from the threads by checking the
  // error flag in each object. It's appropriate to poll this
  // on the order of ~second(s) and initialize a STOP in case
  // the function returns "true"

  for(unsigned int i=0; i<fProcessingThreads.size(); i++){
    if(fProcessingThreads[i].inserter->CheckError()){
      fLog->Entry(MongoLog::Error, "Error found in processing thread.");
      fStatus=DAXHelpers::Error;
      return true;
    }
  }
  return false;
}

int DAQController::OpenProcessingThreads(){
  int ret = 0;
  for(int i=0; i<fNProcessingThreads; i++){
    processingThread p;
    //p.inserter = new MongoInserter();
    p.inserter = new StraxInserter();
    if (p.inserter->Initialize(fOptions, fLog, this, fHostname)) {
      p.pthread = new std::thread(); // something to delete later
      ret++;
    } else
      p.pthread = new std::thread(&StraxInserter::ReadAndInsertData, p.inserter),
//			       static_cast<void*>(p.inserter));
    fProcessingThreads.push_back(p);
  }
  return ret;
}

void DAQController::CloseProcessingThreads(){

  for(unsigned int i=0; i<fProcessingThreads.size(); i++){
    fProcessingThreads[i].inserter->Close();
    fProcessingThreads[i].pthread->join();
        
    delete fProcessingThreads[i].pthread;
    delete fProcessingThreads[i].inserter;
  }
  fProcessingThreads.clear();
}

<<<<<<< HEAD
void DAQController::InitLink(std::vector<V1724*>& digis, std::map<int, std::vector<u_int16_t>>& dacs, int& ret) {
=======
void DAQController::InitLink(std::vector<V1724*>& digis,
    std::map<int, std::map<std::string, vector<double>>>& dacs, int& ret) {
>>>>>>> 7edd6813
  for(auto digi : digis){
    fLog->Entry(MongoLog::Local, "Beginning specific init for board %i", digi->bid());

    // Load DAC. n.b.: if you set the DAC value in your
    // ini file you'll overwrite the fancy stuff done here!
    std::vector<u_int16_t>dac_values(16, 0x0);

    // Multiple options here
    std::string BL_MODE = fOptions->GetString("baseline_dac_mode", "fixed");
    int success = 0, tries=0, max_iter=100, max_tries(5);
    bool calibrate=false;
    int nominal_baseline = fOptions->GetInt("baseline_value", 16000);
    std::map<std::string, std::vector<double>> board_dac_cal;
    board_dac_cal = dacs.count(digi->bid()) ? dacs[digi->bid()] : dacs[-1];
    if((BL_MODE == "fit") || (BL_MODE == "cached")){
      if (BL_MODE == "fit") {
        fLog->Entry(MongoLog::Local, "You're fitting baselines for digi %i",
            digi->bid());
        max_iter = 50;
        max_tries = 5;
        calibrate=true;
      } else {
        fLog->Entry(MongoLog::Local, "You're using cached baselines for digi %i",
            digi->bid());
        max_iter=1;
        max_tries = 1;
        calibrate=false;
      }
      // Try a few times since sometimes will not converge. If the function
      // returns -2 it means it crashed hard so don't bother trying again.
      do{
	fLog->Entry(MongoLog::Local, "Going into DAC routine. Try: %i", tries+1);
	success = digi->ConfigureBaselines(dac_values, board_dac_cal,
              nominal_baseline, max_iter, calibrate);
	tries++;
        calibrate = false; // only need to calibrate the first time
      } while(tries<max_tries && success==-1);
    }
    else if(BL_MODE != "fixed"){
      fLog->Entry(MongoLog::Warning, "Received unknown baseline mode. Fallback to fixed");
      BL_MODE = "fixed";
    }
    if(BL_MODE == "fixed"){
      int BLVal = fOptions->GetInt("baseline_fixed_value", 4000);
      fLog->Entry(MongoLog::Local, "Loading fixed baselines at value 0x%04x for digi %i",
		    BLVal, digi->bid());
      dac_values.assign(dac_values.size(), BLVal);
    }

    //int success = 0;
    std::cout<<"Baselines finished for digi "<<digi->bid()<<std::endl;
    if(success==-2){
      fLog->Entry(MongoLog::Warning, "Baselines failed with digi error");
      fStatus = DAXHelpers::Error;
      ret = -1;
      return;
    }
    else if(success!=0){
      fLog->Entry(MongoLog::Warning, "Baselines failed with timeout");
      fStatus = DAXHelpers::Idle;
      ret = -1;
      return;
    }

    fLog->Entry(MongoLog::Local, "Digi %i survived baseline mode. Going into register setting",
		digi->bid());

    for(auto regi : fOptions->GetRegisters(digi->bid())){
      unsigned int reg = DAXHelpers::StringToHex(regi.reg);
      unsigned int val = DAXHelpers::StringToHex(regi.val);
      success+=digi->WriteRegister(reg, val);
    }
    fLog->Entry(MongoLog::Local, "User registers finished for digi %i. Loading DAC.",
                  digi->bid());

<<<<<<< HEAD
      // Load the baselines you just configured
      std::vector<bool> update_dac(16, true);
      success += digi->LoadDAC(dac_values, update_dac);
      dacs[digi->bid()] = dac_values;
      std::cout<<"Configuration finished for digi "<<digi->bid()<<std::endl;

      fLog->Entry(MongoLog::Local,
	        "DAC finished for %i. Assuming not directly followed by an error, that's a wrap.",
                digi->bid());
      if(success!=0){
	//LOG
	fStatus = DAXHelpers::Idle;
	fLog->Entry(MongoLog::Warning, "Failed to configure digitizers.");
	ret = -1;
        return;
      }
      
    } // loop over digis per link
=======
    // Load the baselines you just configured
    vector<bool> update_dac(16, true);
    success += digi->LoadDAC(dac_values, update_dac);
    dacs[digi->bid()] = board_dac_cal;

    fLog->Entry(MongoLog::Local,
	"Setup finished for %i. Assuming not directly followed by an error, that's a wrap.",
        digi->bid());
    if(success!=0){
      //LOG
      fStatus = DAXHelpers::Idle;
      fLog->Entry(MongoLog::Warning, "Failed to configure digitizers.");
      ret = -1;
      return;
    }
  } // loop over digis per link
>>>>>>> 7edd6813
  ret = 0;
  return;
}<|MERGE_RESOLUTION|>--- conflicted
+++ resolved
@@ -103,27 +103,16 @@
   // Seriously. This sleep statement is absolutely vital.
   fLog->Entry(MongoLog::Local, "That felt great, thanks.");
 
-<<<<<<< HEAD
-  unsigned i = 0;
   std::vector<std::thread*> init_threads;
-=======
-  vector<thread*> init_threads;
->>>>>>> 7edd6813
+
   init_threads.reserve(fDigitizers.size());
   std::vector<int> rets;
   rets.reserve(fDigitizers.size());
   // Parallel digitizer programming to speed baselining
   for( auto& link : fDigitizers ) {
     rets.push_back(1);
-<<<<<<< HEAD
     init_threads.push_back(new std::thread(&DAQController::InitLink, this,
-	  std::ref(link.second), std::ref(written_dacs), std::ref(rets[i])));
-    i++;
-
-=======
-    init_threads.push_back(new thread(&DAQController::InitLink, this,
-	  std::ref(link.second), std::ref(dac_values), std::ref(rets.back())));
->>>>>>> 7edd6813
+	  std::ref(link.second), std::ref(written_dacs), std::ref(rets.back())));
   }
   for (unsigned i = 0; i < init_threads.size(); i++) {
     init_threads[i]->join();
@@ -261,11 +250,7 @@
       if(readcycler%10000==0){
 	readcycler=0;
 	u_int32_t data = fDigitizers[link][x]->GetAcquisitionStatus();
-<<<<<<< HEAD
 	std::cout<<"Board "<<fDigitizers[link][x]->bid()<<" has status "<<std::hex<<data<<std::dec<<std::endl;
-=======
-	std::cout<<"Board "<<fDigitizers[link][x]->bid()<<" has status "<<hex<<data<<dec<<std::endl;
->>>>>>> 7edd6813
       }
       data_packet d;
       d.buff=NULL;
@@ -407,12 +392,8 @@
   fProcessingThreads.clear();
 }
 
-<<<<<<< HEAD
-void DAQController::InitLink(std::vector<V1724*>& digis, std::map<int, std::vector<u_int16_t>>& dacs, int& ret) {
-=======
 void DAQController::InitLink(std::vector<V1724*>& digis,
     std::map<int, std::map<std::string, vector<double>>>& dacs, int& ret) {
->>>>>>> 7edd6813
   for(auto digi : digis){
     fLog->Entry(MongoLog::Local, "Beginning specific init for board %i", digi->bid());
 
@@ -488,7 +469,6 @@
     fLog->Entry(MongoLog::Local, "User registers finished for digi %i. Loading DAC.",
                   digi->bid());
 
-<<<<<<< HEAD
       // Load the baselines you just configured
       std::vector<bool> update_dac(16, true);
       success += digi->LoadDAC(dac_values, update_dac);
@@ -507,24 +487,7 @@
       }
       
     } // loop over digis per link
-=======
-    // Load the baselines you just configured
-    vector<bool> update_dac(16, true);
-    success += digi->LoadDAC(dac_values, update_dac);
-    dacs[digi->bid()] = board_dac_cal;
-
-    fLog->Entry(MongoLog::Local,
-	"Setup finished for %i. Assuming not directly followed by an error, that's a wrap.",
-        digi->bid());
-    if(success!=0){
-      //LOG
-      fStatus = DAXHelpers::Idle;
-      fLog->Entry(MongoLog::Warning, "Failed to configure digitizers.");
-      ret = -1;
-      return;
-    }
-  } // loop over digis per link
->>>>>>> 7edd6813
+
   ret = 0;
   return;
 }