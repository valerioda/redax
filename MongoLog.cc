#include "MongoLog.hh"
#include <iostream>
#include <chrono>
#include <mongocxx/uri.hpp>
#include <mongocxx/database.hpp>
#include <bsoncxx/builder/stream/document.hpp>

MongoLog::MongoLog(int DeleteAfterDays, std::string log_dir){
  fLogLevel = 0;
  fHostname = "_host_not_set";
  fDeleteAfterDays = DeleteAfterDays;
  fFlushPeriod = 5; // seconds
  fOutputDir = log_dir;

<<<<<<< HEAD
  std::cout<<"Configured WITH local file logging to " << log_dir << std::endl;
=======
  if(LocalFileLogging){
    std::cout<<"Configured WITH local file logging."<<std::endl;
  }
  fLocalFileLogging = LocalFileLogging;
>>>>>>> bf7d8962
  fFlush = true;
  fFlushThread = std::thread(&MongoLog::Flusher, this);
  fRunId = "none";
}

MongoLog::~MongoLog(){
  fFlush = false;
  fFlushThread.join();
  fOutfile.close();
}

void MongoLog::Flusher() {
  while (fFlush == true) {
    std::this_thread::sleep_for(std::chrono::seconds(fFlushPeriod));
    fMutex.lock();
    if (fOutfile.is_open()) fOutfile << std::flush;
    fMutex.unlock();
  }
}

std::string MongoLog::FormatTime(struct tm* date) {
  std::stringstream s;
  s <<std::put_time(date, "%F %T");
  return s.str();
}

int MongoLog::Today(struct tm* date) {
  return (date->tm_year+1900)*10000 + (date->tm_mon+1)*100 + (date->tm_mday);
}

std::string MongoLog::LogFileName(struct tm* date) {
  return std::to_string(Today(date)) + "_" + fHostname + ".log";
}

int MongoLog::RotateLogFile() {
  if (fOutfile.is_open()) fOutfile.close();
  auto t = std::time(0);
  auto today = *std::gmtime(&t);
<<<<<<< HEAD
  std::string filename = LogFileName(&today);
  std::cout<<"Logging to " << fOutputDir/filename<<std::endl;
  fOutfile.open(fOutputDir / filename, std::ofstream::out | std::ofstream::app);
=======
  std::stringstream fn;
  fn << std::put_time(&today, fLogFileNameFormat.c_str());
  std::cout<<fOutputDir/fn.str()<<std::endl;
  fOutfile.open(fOutputDir / fn.str(), std::ofstream::out | std::ofstream::app);
>>>>>>> bf7d8962
  if (!fOutfile.is_open()) {
    std::cout << "Could not rotate logfile!\n";
    return -1;
  }
  fOutfile << FormatTime(&today) << " [INIT]: logfile initialized\n";
  fToday = Today(&today);
  std::array<int, 12> days_per_month = {31,28,31,30,31,30,31,31,30,31,30,31};
  if (today.tm_year%4 == 0) days_per_month[1] += 1; // the edge-case is SEP
  struct tm last_week = today;
  last_week.tm_mday -= fDeleteAfterDays;
  if (last_week.tm_mday <= 0) { // new month
    last_week.tm_mon--;
    if (last_week.tm_mon < 0) { // new year
      last_week.tm_year--;
      last_week.tm_mon = 11;
    }
    last_week.tm_mday += days_per_month[last_week.tm_mon]; // off by one error???
  }
  std::experimental::filesystem::path p = LogFileName(&last_week);
  if (std::experimental::filesystem::exists(p)) {
    fOutfile << FormatTime(&today) << " [INIT]: Deleting " << p << '\n';
    std::experimental::filesystem::remove(p);
  }
  else {
    fOutfile << FormatTime(&today) << " [INIT]: No older logfile to delete :(\n";
  }
  return 0;
}

int  MongoLog::Initialize(std::string connection_string,
			  std::string db, std::string collection,
			  std::string host,
			  bool debug){
  try{
    mongocxx::uri uri{connection_string};
    fMongoClient = mongocxx::client(uri);
    fMongoCollection = fMongoClient[db][collection];
  }
  catch(const std::exception &e){
    std::cout<<"Couldn't initialize the log. So gonna fail then."<<std::endl;
    return -1;
  }

  fHostname = host;
  RotateLogFile();

  if(debug)
    fLogLevel = 1;
  else
    fLogLevel = 0;
  RotateLogFile();

  return 0;
}

int MongoLog::Entry(int priority, std::string message, ...){

  // Thanks Martin
  // http://www.martinbroadhurst.com/string-formatting-in-c.html
  va_list args;
  va_start (args, message); // First pass just gets what the length will be
  size_t len = std::vsnprintf(NULL, 0, message.c_str(), args);
  va_end (args);
  std::vector<char> vec(len + 1); // Declare with proper length
  va_start (args, message);  // Fill the vector we just made
  std::vsnprintf(&vec[0], len + 1, message.c_str(), args);
  va_end (args);
  message = &vec[0];

  std::unique_lock<std::mutex> lg(fMutex);

  auto t = std::time(nullptr);
  auto tm = *std::gmtime(&t);
  std::stringstream msg;
  msg<<FormatTime(&tm)<<" ["<<fPriorities[priority+1] <<"]: "<<message<<std::endl;
  std::cout << msg.str();
  if (Today(&tm) != fToday) RotateLogFile();
  fOutfile<<msg.str();
  if(priority >= fLogLevel){
    try{
      fMongoCollection.insert_one(bsoncxx::builder::stream::document{} <<
				  "user" << fHostname <<
				  "message" << message <<
				  "priority" << priority <<
                                  "runid" << fRunId <<
				  bsoncxx::builder::stream::finalize);
    }
    catch(const std::exception &e){
      std::cout<<"Failed to insert log message "<<message<<" ("<<
	priority<<")"<<std::endl;
      return -1;
    }
  }
  return 0;
}
<|MERGE_RESOLUTION|>--- conflicted
+++ resolved
@@ -12,14 +12,7 @@
   fFlushPeriod = 5; // seconds
   fOutputDir = log_dir;
 
-<<<<<<< HEAD
   std::cout<<"Configured WITH local file logging to " << log_dir << std::endl;
-=======
-  if(LocalFileLogging){
-    std::cout<<"Configured WITH local file logging."<<std::endl;
-  }
-  fLocalFileLogging = LocalFileLogging;
->>>>>>> bf7d8962
   fFlush = true;
   fFlushThread = std::thread(&MongoLog::Flusher, this);
   fRunId = "none";
@@ -58,16 +51,9 @@
   if (fOutfile.is_open()) fOutfile.close();
   auto t = std::time(0);
   auto today = *std::gmtime(&t);
-<<<<<<< HEAD
   std::string filename = LogFileName(&today);
   std::cout<<"Logging to " << fOutputDir/filename<<std::endl;
   fOutfile.open(fOutputDir / filename, std::ofstream::out | std::ofstream::app);
-=======
-  std::stringstream fn;
-  fn << std::put_time(&today, fLogFileNameFormat.c_str());
-  std::cout<<fOutputDir/fn.str()<<std::endl;
-  fOutfile.open(fOutputDir / fn.str(), std::ofstream::out | std::ofstream::app);
->>>>>>> bf7d8962
   if (!fOutfile.is_open()) {
     std::cout << "Could not rotate logfile!\n";
     return -1;
