#ifndef _STRAXINSERTER_HH_
#define _STRAXINSERTER_HH_

#include <cstdlib>
#include <cstdint>
#include <string>

//for debugging
//#include <sys/types.h>
#include <map>
#include <mutex>
#include <experimental/filesystem>
<<<<<<< HEAD
#include <numeric>
=======
>>>>>>> 85034f03
#include <atomic>

class DAQController;
class Options;
class MongoLog;

struct data_packet{
  u_int32_t *buff;
  int32_t size;
  u_int32_t clock_counter;
  u_int32_t header_time;
  int bid;
};


class StraxInserter{
  /*
    Reformats raw data into strax format
  */
  
public:
  StraxInserter();
  ~StraxInserter();
  
  int  Initialize(Options *options, MongoLog *log, 
		  DAQController *dataSource, std::string hostname);
  void Close(std::map<int,int>& ret);
  
  int ReadAndInsertData();
  bool CheckError(){ return fErrorBit; }
<<<<<<< HEAD
  long GetBufferSize();

=======
  void GetDataPerChan(std::map<int, long>& ret);
  
>>>>>>> 85034f03
private:
  void ParseDocuments(data_packet dp);
  void WriteOutFiles(int smallest_index_seen, bool end=false);

  std::experimental::filesystem::path GetFilePath(std::string id, bool temp);
  std::experimental::filesystem::path GetDirectoryPath(std::string id, bool temp);
  std::string GetStringFormat(int id);
  void CreateMissing(u_int32_t back_from_id);
  int fMissingVerified;

  u_int64_t fChunkLength; // ns
  u_int32_t fChunkOverlap; // ns
  u_int16_t fFragmentLength; // This is in BYTES
  u_int16_t fStraxHeaderSize; // in BYTES too
  u_int32_t fChunkNameLength;
  std::string fOutputPath, fHostname;
  int fFirmwareVersion;
  Options *fOptions;
  MongoLog *fLog;
  DAQController *fDataSource;
  bool fActive;
  bool fErrorBit;
  std::string fCompressor;
  std::map<std::string, std::string*> fFragments;
  std::map<std::string, std::atomic_long> fFragmentSize;
  int fBoardFailCount;
  std::map<std::string, int>fFmt;
  std::map<int, int> fFailCounter;
  std::map<int, std::atomic_long> fDataPerChan;
};

#endif<|MERGE_RESOLUTION|>--- conflicted
+++ resolved
@@ -10,10 +10,7 @@
 #include <map>
 #include <mutex>
 #include <experimental/filesystem>
-<<<<<<< HEAD
 #include <numeric>
-=======
->>>>>>> 85034f03
 #include <atomic>
 
 class DAQController;
@@ -44,13 +41,9 @@
   
   int ReadAndInsertData();
   bool CheckError(){ return fErrorBit; }
-<<<<<<< HEAD
   long GetBufferSize();
-
-=======
   void GetDataPerChan(std::map<int, long>& ret);
   
->>>>>>> 85034f03
 private:
   void ParseDocuments(data_packet dp);
   void WriteOutFiles(int smallest_index_seen, bool end=false);
