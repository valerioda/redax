#!/daq_common/miniconda3/bin/python3
import configparser
import argparse
<<<<<<< HEAD
import logging
=======
>>>>>>> 84af2158
import threading
import signal
import datetime
import os
from daqnt import get_daq_logger

from MongoConnect import MongoConnect
from DAQController import DAQController, STATUS


class SignalHandler(object):
    def __init__(self):
        self.event = threading.Event()
        signal.signal(signal.SIGINT, self.interrupt)
        signal.signal(signal.SIGTERM, self.interrupt)

    def interrupt(self, *args):
        self.event.set()

def main():

    # Parse command line
    parser = argparse.ArgumentParser(description='Manage the DAQ')
    parser.add_argument('--config', type=str, help='Path to your configuration file',
            default='config.ini')
    parser.add_argument('--log', type=str, help='Logging level', default='DEBUG',
            choices=['DEBUG','INFO','WARNING','ERROR','CRITICAL'])
    args = parser.parse_args()
    config = configparser.ConfigParser()
    config.read(args.config)
<<<<<<< HEAD
    logger = get_daq_logger('dispatcher', level=getattr(logging, args.log))
=======
    logger = get_daq_logger('dispatcher', level = getattr(logging, args.log))
>>>>>>> 84af2158
    # Declare database object
    MongoConnector = MongoConnect(config, logger)

    # Declare a 'brain' object. This will cache info about the DAQ state in order to
    # solve the want/have decisions. The deciding functions also go here. It needs a
    # mongo connector because it has to pull options files
    DAQControl = DAQController(config, MongoConnector, logger)
    sleep_period = int(config['DEFAULT']['PollFrequency'])
    sh = SignalHandler()

    while(sh.event.is_set() == False):
        # Get most recent check-in from all connected hosts
        if MongoConnector.GetUpdate():
            continue
        latest_status = MongoConnector.latest_status

        # Get most recent goal state from database. Users will update this from the website.
        goal_state = MongoConnector.GetWantedState()
        if goal_state is None:
            continue

        # Print an update
        for detector in latest_status.keys():
            state = 'ACTIVE' if goal_state[detector]['active'] == 'true' else 'INACTIVE'
            msg = (f'The {detector} should be {state} and is '
                    f'{latest_status[detector]["status"].name}')
            if latest_status[detector]['number'] != -1:
                msg += f' ({latest_status[detector]["number"]})'
            logger.debug(msg)

        # Decision time. Are we actually in our goal state? If not what should we do?
        DAQControl.SolveProblem(latest_status, goal_state)

        # Time to report back
        MongoConnector.UpdateAggregateStatus()

        sh.event.wait(sleep_period)
    MongoConnector.Quit()
    return


if __name__ == '__main__':
    main()<|MERGE_RESOLUTION|>--- conflicted
+++ resolved
@@ -1,10 +1,7 @@
 #!/daq_common/miniconda3/bin/python3
 import configparser
 import argparse
-<<<<<<< HEAD
 import logging
-=======
->>>>>>> 84af2158
 import threading
 import signal
 import datetime
@@ -35,11 +32,7 @@
     args = parser.parse_args()
     config = configparser.ConfigParser()
     config.read(args.config)
-<<<<<<< HEAD
-    logger = get_daq_logger('dispatcher', level=getattr(logging, args.log))
-=======
     logger = get_daq_logger('dispatcher', level = getattr(logging, args.log))
->>>>>>> 84af2158
     # Declare database object
     MongoConnector = MongoConnect(config, logger)
 
