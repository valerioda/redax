--- conflicted
+++ resolved
@@ -211,22 +211,8 @@
 
                 try:
                     status = DAQ_STATUS(doc['status'])
-<<<<<<< HEAD
                     if self.is_timeout(doc, now):
                         self.status = DAQ_STATUS.TIMEOUT
-=======
-                    dt = (time_time - int(str(doc['_id'])[:8], 16))
-                    if dt > self.timeout:
-                        self.log.debug(f'{doc["host"]} reported {int(dt)} sec ago')
-                        status = DAQ_STATUS.TIMEOUT
-                        if phys_det == 'tpc':
-                            if (dt > self.timeout_take_action or
-                                    ((ts := self.host_ackd_command(doc['host'])) is not None and
-                                     ts-time_time > self.timeout)):
-                                self.log.info(f'{doc["host"]} is getting restarted')
-                                self.hypervisor.handle_timeout(doc['host'])
-                                ret = 1
->>>>>>> b2b0bfa5
                 except Exception as e:
                     self.log.debug(f'Ran into {type(e)}, daq is in timeout. {e}')
                     status = DAQ_STATUS.UNKNOWN
@@ -238,23 +224,8 @@
                 try:
                     status = DAQ_STATUS(doc['status'])
 
-<<<<<<< HEAD
                     if self.is_timeout(doc, now):
                         status = DAQ_STATUS.TIMEOUT
-=======
-                    dt = (time_time - int(str(doc['_id'])[:8], 16))
-                    doc['last_checkin'] = dt
-                    if dt > self.timeout:
-                        self.log.debug(f'{doc["host"]} reported {int(dt)} sec ago')
-                        status = DAQ_STATUS.TIMEOUT
-                        if phys_det == 'tpc':
-                            if (dt > self.timeout_take_action or
-                                    ((ts := self.host_ackd_command(doc['host'])) is not None and
-                                     ts-time_time > self.timeout)):
-                                self.log.info(f'{doc["host"]} is getting restarted')
-                                self.hypervisor.handle_timeout(doc['host'])
-                                ret = 1
->>>>>>> b2b0bfa5
                 except Exception as e:
                     self.log.debug(f'Setting status to unknown because of {type(e)}: {e}')
                     status = DAQ_STATUS.UNKNOWN
@@ -313,7 +284,6 @@
                             f'{type(e)}, {e}')
         return ret
 
-<<<<<<< HEAD
     def is_timeout(self, doc, t):
         """
         Checks to see if the specified status doc corresponds to a timeout situation
@@ -321,18 +291,17 @@
         host = doc['host']
         dt = t - int(str(doc['_id'])[:8], 16)
         has_ackd = self.host_ackd_command(host)
+        ret = False
         if dt > self.timeout:
             self.log.debug(f'{host} last reported {int(dt)} sec ago')
-            return True
+            ret |= True
         if has_ackd is not None and t - has_ackd > self.timeout_take_action:
             self.log.debug(f'{host} hasn\'t ackd a command from {int(t-has_ackd)} sec ago')
             if self.host_config[host] == 'tpc':
                 self.hypervisor.handle_timeout(host)
-            return True
-        return False
-
-=======
->>>>>>> b2b0bfa5
+            ret |= True
+        return ret
+
     def get_wanted_state(self):
         """
         Figure out what the system is supposed to be doing right now
