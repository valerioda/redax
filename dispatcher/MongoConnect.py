import datetime
from daqnt import DAQ_STATUS
import threading
import time
import pytz

"""
MongoDB Connectivity Class for XENONnT DAQ Dispatcher
D. Coderre, 12. Mar. 2019

Brief: This code handles the mongo connectivity for both the DAQ 
databases (the ones used for system-wide communication) and the 
runs database. 

Requires: Initialize it with the following config:
{
  "ControlDatabaseURI":   {string}, mongo URI with '%s' symbol in place of pw,
  "ControlDatabaseName":  {string} the name of the control database,
  "RunsDatabaseURI":      {string}, same, but for runs DB,
  "RunsDatabaseName":     {string} the name of the runs database,
  "Hostname":             {string} this is what you call your dispatcher
}

The environment variables MONGO_PASSWORD and RUNS_MONGO_PASSWORD must be set!
"""

def _all(values, target):
    ret = len(values) > 0
    for value in values:
        if value != target:
            return False
    return True

def now():
    return datetime.datetime.now(pytz.utc)
    #return datetime.datetime.utcnow() # wrong?

# Communicate between various parts of dispatcher that no new run was determined
NO_NEW_RUN = -1


def now():
    return datetime.datetime.now(pytz.utc)

class MongoConnect():

    def __init__(self, config, daq_config, log, control_mc, runs_mc, hypervisor, testing=False):

        # Define DB connectivity. Log is separate to make it easier to split off if needed
        dbn = config['ControlDatabaseName']
        rdbn = config['RunsDatabaseName']
        self.dax_db = control_mc[dbn]
        self.runs_db = runs_mc[rdbn]
        self.hypervisor = hypervisor

        self.latest_settings = {}

        self.loglevels = {"DEBUG": 0, "MESSAGE": 1, "WARNING": 2, "ERROR": 3, "FATAL": 4}

        # Each collection we actually interact with is stored here
        self.collections = {
            'incoming_commands': self.dax_db['detector_control'],
            'node_status': self.dax_db['status'],
            'aggregate_status': self.dax_db['aggregate_status'],
            'outgoing_commands': self.dax_db['control'],
            'log': self.dax_db['log'],
            'options': self.dax_db['options'],
            'run': self.runs_db[config['RunsDatabaseCollection']],
            'command_queue': self.dax_db['dispatcher_queue'],
        }

        self.error_sent = {}

        # How often we should push certain types of errors (seconds)
        self.error_timeouts = {
            "ARM_TIMEOUT": 1, # 1=push all
            "START_TIMEOUT": 1,
            "STOP_TIMEOUT": 3600/4 # 15 minutes
        }
        # Timeout (in seconds). How long must a node not report to be considered timing out
        self.timeout = int(config['ClientTimeout'])

        # How long a node can be timing out or missed an ack before it gets fixed (TPC only)
        self.timeout_take_action = int(config['TimeoutActionThreshold'])

        # how long to give the CC to start the run
        self.cc_start_wait = int(config['StartCmdDelay']) + 1

        # Which control keys do we look for?
        self.control_keys = config['ControlKeys'].split()

<<<<<<< HEAD
        self.run_start_cache = {}
=======
        # How often can we restart hosts?
        self.hypervisor_host_restart_timeout = int(config['HypervisorHostRestartTimeout'])
>>>>>>> 617b1b44

        self.digi_type = 'V17' if not testing else 'f17'
        self.cc_type = 'V2718' if not testing else 'f2718'

        # We will store the latest status from each reader here
        # Format:
        # {
        #    'tpc':   {
        #                'status': {enum},
        #                'mode': {string} run mode if any,
        #                'rate': {int} aggregate rate if any,
        #                'readers': {
        #                    'reader_0_reader_0': {
        #                           'status': {enum},
        #                           'rate': {float},
        #                     },
        #                 'controller': {}
        #                 }
        #  }
        self.latest_status = {}
        self.host_config = {}
        self.dc = daq_config
        self.hv_timeout_fix = {}
        for detector in self.dc:
            self.latest_status[detector] = {'readers': {}, 'controller': {}}
            for reader in self.dc[detector]['readers']:
                self.latest_status[detector]['readers'][reader] = {}
                self.host_config[reader] = detector
                self.hv_timeout_fix[reader] = now()
            for controller in self.dc[detector]['controller']:
                self.latest_status[detector]['controller'][controller] = {}
                self.host_config[controller] = detector
                self.hv_timeout_fix[controller] = now()

        self.log = log
        self.run = True
        self.event = threading.Event()
        self.command_thread = threading.Thread(target=self.process_commands)
        self.command_thread.start()

    def quit(self):
        self.run = False
        try:
            self.event.set()
            self.command_thread.join()
        except:
            pass

    def __del__(self):
        self.quit()

    def get_update(self, dc):
        """
        Gets the latest documents from the database for
        each node we know about
        """
        try:
            for detector in dc.keys():
                for host in dc[detector]['readers'].keys():
                    doc = self.collections['node_status'].find_one({'host': host},
                                                                   sort=[('_id', -1)])
                    dc[detector]['readers'][host] = doc
                for host in dc[detector]['controller'].keys():
                    doc = self.collections['node_status'].find_one({'host': host},
                                                                    sort=[('_id', -1)])
                    dc[detector]['controller'][host] = doc
        except Exception as e:
            self.log.error(f'Got error while getting update: {type(e)}: {e}')
            return None

        self.latest_status = dc

        # Now compute aggregate status
        return self.latest_status if self.aggregate_status() is None else None

    def clear_error_timeouts(self):
        self.error_sent = {}

    def aggregate_status(self):
        """
        Compute the total status of each "detector" based on the most recent
        updates of its individual nodes. Here are some general rules:
         - Usually all nodes have the same status (i.e. 'running') and this is
           not very complicated
         - During changes of state (i.e. starting a run) some nodes might
           be faster than others. In this case the status can be 'unknown'.
           The main program should interpret whether 'unknown' is a reasonable
           thing, like was a command sent recently? If so then sure, a 'unknown'
           status will happpen.
         - If any single node reports error then the whole thing is in error
         - If any single node times out then the whole thing is in timeout
         - Rates, buffer usage, and PLL counters only apply to the physical
           detector, not the logical detector, while status and run number
           apply to both
        """
        now_time = time.time()
        ret = None
        aggstat = {
                k:{ 'status': -1,
                    'detector': k,
                    'rate': 0,
                    'time': now(),
                    'buff': 0,
                    'mode': None,
                    'pll_unlocks': 0,
                    'number': -1}
                for k in self.dc}
        for detector in self.latest_status.keys():
            # detector = logical
            statuses = {}
            status = None
            modes = []
            run_nums = []
            for doc in self.latest_status[detector]['readers'].values():
                phys_det = self.host_config[doc['host']]
                try:
                    aggstat[phys_det]['rate'] += doc['rate']
                    aggstat[phys_det]['buff'] += doc['buffer_size']
                    aggstat[phys_det]['pll_unlocks'] += doc.get('pll', 0)
                except Exception as e:
                    # This is not really important but it's nice if we have it
                    self.log.debug(f'Rate calculation ran into {type(e)}: {e}')
                    pass

                try:
                    status = DAQ_STATUS(doc['status'])
                    if self.is_timeout(doc, now_time):
                        status = DAQ_STATUS.TIMEOUT
                except Exception as e:
                    self.log.debug(f'Ran into {type(e)}, daq is in timeout. {e}')
                    status = DAQ_STATUS.UNKNOWN

                statuses[doc['host']] = status

            for doc in self.latest_status[detector]['controller'].values():
                phys_det = self.host_config[doc['host']]
                try:
                    status = DAQ_STATUS(doc['status'])

                    if self.is_timeout(doc, now_time):
                        status = DAQ_STATUS.TIMEOUT
                except Exception as e:
                    self.log.debug(f'Setting status to unknown because of {type(e)}: {e}')
                    status = DAQ_STATUS.UNKNOWN

                statuses[doc['host']] = status
                modes.append(doc.get('mode', 'none'))
                run_nums.append(doc.get('number', None))
                aggstat[phys_det]['status'] = status
                aggstat[phys_det]['mode'] = modes[-1]
                aggstat[phys_det]['number'] = run_nums[-1]

            mode = modes[0]
            run_num = run_nums[0]
            if not _all(modes, mode):
                self.log.error(f'Got differing modes: {modes}')
                # TODO handle better?
                ret = 1
                continue
            if not _all(run_nums, run_num):
                self.log.error(f'Got differing run numbers: {run_nums}')
                # TODO handle better?
                ret = 1
                continue

            if mode != 'none': # readout is "active":
                a,b = self.get_hosts_for_mode(mode)
                active = a + b
                status_list = [v for k,v in statuses.items() if k in active]
            else:
                status_list = list(statuses.values())

            # Now we aggregate the statuses
            # First, the "or" statuses
            for stat in ['ARMING','ERROR','TIMEOUT','UNKNOWN']:
                if DAQ_STATUS[stat] in status_list:
                    status = DAQ_STATUS[stat]
                    break
            else:
                # then the "and" statuses
                for stat in ['IDLE','ARMED','RUNNING']:
                    if _all(status_list, DAQ_STATUS[stat]):
                        status = DAQ_STATUS[stat]
                        break
                else:
                    # otherwise
                    status = DAQ_STATUS.UNKNOWN

            self.latest_status[detector]['status'] = status
            self.latest_status[detector]['number'] = run_num
            self.latest_status[detector]['mode'] = mode

        try:
            self.collections['aggregate_status'].insert_many(aggstat.values())
        except Exception as e:
            self.log.error(f'DB snafu? Couldn\'t update aggregate status. '
                            f'{type(e)}, {e}')
        return ret

    def is_timeout(self, doc, t):
        """
        Checks to see if the specified status doc corresponds to a timeout situation
        """
        host = doc['host']
        dt = t - int(str(doc['_id'])[:8], 16)
        has_ackd = self.host_ackd_command(host)
        ret = False
        if dt > self.timeout:
            self.log.debug(f'{host} last reported {int(dt)} sec ago')
            ret = ret or True
        if has_ackd is not None and t - has_ackd > self.timeout_take_action:
            self.log.debug(f'{host} hasn\'t ackd a command from {int(t-has_ackd)} sec ago')
            if self.host_config[host] == 'tpc':
                dt = (now() - self.hv_timeout_fix[host]).total_seconds()
                if dt > self.hypervisor_host_restart_timeout:
                    self.hypervisor.handle_timeout(host)
                    self.hv_timeout_fix[host] = now()
                else:
                    self.log.debug(f'Not restarting {host}, timeout at {int(dt)}')
            ret = ret or True
        return ret

    def get_wanted_state(self):
        """
        Figure out what the system is supposed to be doing right now
        """
        try:
            latest_settings = {}
            for detector in self.dc:
                latest = None
                latest_settings[detector] = {}
                for key in self.control_keys:
                    doc = self.collections['incoming_commands'].find_one(
                            {'key': f'{detector}.{key}'}, sort=[('_id', -1)])
                    if doc is None:
                        self.log.error(f'No key {key} for {detector}???')
                        return None
                    latest_settings[detector][doc['field']] = doc['value']
                    if latest is None or doc['time'] > latest:
                        latest = doc['time']
                        latest_settings[detector]['user'] = doc['user']
            self.goal_state = latest_settings
            return self.goal_state
        except Exception as e:
            self.log.debug(f'get_wanted_state failed due to {type(e)} {e}')
            return None

    def is_linked(self, a, b):
        """
        Check if the detectors are in a compatible linked configuration.
        """
        mode_a = self.goal_state[a]["mode"]
        mode_b = self.goal_state[b]["mode"]
        doc_a = self.collections['options'].find_one({'name': mode_a})
        doc_b = self.collections['options'].find_one({'name': mode_b})
        detectors_a = doc_a['detector']
        detectors_b = doc_b['detector']

        # Check if the linked detectors share the same run mode and
        # if they are both present in the detectors list of that mode
        return mode_a == mode_b and a in detectors_b and b in detectors_a

    def get_super_detector(self):
        """
        Get the Super Detector configuration
        if the detectors are in a compatible linked mode.
        - case A: tpc, mv and nv all linked
        - case B: tpc, mv and nv all un-linked
        - case C: tpc and mv linked, nv un-linked
        - case D: tpc and nv linked, mv un-linked
        - case E: tpc unlinked, mv and nv linked
        We will check the compatibility of the linked mode for a pair of detectors per time.
        """
        ret = {'tpc': {'controller': self.dc['tpc']['controller'][:],
                       'readers': self.dc['tpc']['readers'][:],
                       'detectors': ['tpc']}}
        mv = self.dc['muon_veto']
        nv = self.dc['neutron_veto']

        tpc_mv = self.is_linked('tpc', 'muon_veto')
        tpc_nv = self.is_linked('tpc', 'neutron_veto')
        mv_nv = self.is_linked('muon_veto', 'neutron_veto')

        # tpc and muon_veto linked mode
        if tpc_mv:
            # case A or C
            ret['tpc']['controller'] += mv['controller']
            ret['tpc']['readers'] += mv['readers']
            ret['tpc']['detectors'] += ['muon_veto']
        else:
            # case B or E
            ret['muon_veto'] = {'controller': mv['controller'][:],
                                'readers': mv['readers'][:],
                                'detectors': ['muon_veto']}
        if tpc_nv:
            # case A or D
            ret['tpc']['controller'] += nv['controller'][:]
            ret['tpc']['readers'] += nv['readers'][:]
            ret['tpc']['detectors'] += ['neutron_veto']
        elif mv_nv and not tpc_mv:
            # case E
            ret['muon_veto']['controller'] += nv['controller'][:]
            ret['muon_veto']['readers'] += nv['readers'][:]
            ret['muon_veto']['detectors'] += ['neutron_veto']
        else:
            # case B or C
            ret['neutron_veto'] = {'controller': nv['controller'][:],
                                   'readers': nv['readers'][:],
                                   'detectors': ['neutron_veto']}

        # convert the host lists to dics for later
        for det in list(ret.keys()):
            ret[det]['controller'] = {c:{} for c in ret[det]['controller']}
            ret[det]['readers'] = {c:{} for c in ret[det]['readers']}
        return ret

    def get_run_mode(self, mode):
        """
        Pull a run doc from the options collection and add all the includes
        """
        if mode is None:
            return None
        base_doc = self.collections['options'].find_one({'name': mode})
        if base_doc is None:
            self.log_error("Mode '%s' doesn't exist" % mode, "info", "info")
            return None
        if 'includes' not in base_doc or len(base_doc['includes']) == 0:
            return base_doc
        try:
            if self.collections['options'].count_documents({'name':
                {'$in': base_doc['includes']}}) != len(base_doc['includes']):
                self.log_error("At least one subconfig for mode '%s' doesn't exist" % mode, "warn", "warn")
                return None
            return list(self.collections["options"].aggregate([
                {'$match': {'name': mode}},
                {'$lookup': {'from': 'options', 'localField': 'includes',
                    'foreignField': 'name', 'as': 'subconfig'}},
                {'$addFields': {'subconfig': {'$concatArrays': ['$subconfig', ['$$ROOT']]}}},
                {'$unwind': '$subconfig'},
                {'$group': {'_id': None, 'config': {'$mergeObjects': '$subconfig'}}},
                {'$replaceWith': '$config'},
                {'$project': {'_id': 0, 'description': 0, 'includes': 0, 'subconfig': 0}},
                ]))[0]
        except Exception as e:
            self.log.error("Got a %s exception in doc pulling: %s" % (type(e), e))
        return None

    def get_hosts_for_mode(self, mode, detector=None):
        """
        Get the nodes we need from the run mode
        """
        if mode is None or mode == 'none':
            if detector is None:
                self.log.error('No mode, no detector? wtf?')
                return [], []
            return (list(self.latest_status[detector]['readers'].keys()),
                    list(self.latest_status[detector]['controller'].keys()))
        if (doc := self.get_run_mode(mode)) is None:
            self.log.error('How did this happen?')
            return [], []
        cc = []
        hostlist = []
        for b in doc['boards']:
            if self.digi_type in b['type'] and b['host'] not in hostlist:
                hostlist.append(b['host'])
            elif b['type'] == self.cc_type and b['host'] not in cc:
                cc.append(b['host'])
        return hostlist, cc

    def get_next_run_number(self):
        try:
            cursor = self.collections["run"].find({},{'number': 1}).sort("number", -1).limit(1)
        except Exception as e:
            self.log.error(f'Database is having a moment? {type(e)}, {e}')
            return NO_NEW_RUN
        if cursor.count() == 0:
            self.log.info("wtf, first run?")
            return 0
        return list(cursor)[0]['number']+1

    def set_stop_time(self, number, detectors, force):
        """
        Sets the 'end' field of the run doc to the time when the STOP command was ack'd
        """
        self.log.info(f"Updating run {number} with end time ({detectors})")
        if number == -1:
            return
        try:
            time.sleep(0.5) # this number depends on the CC command polling time
            if (endtime := self.get_ack_time(detectors, 'stop') ) is None:
                self.log.debug(f'No end time found for run {number}')
                endtime = now() -datetime.timedelta(seconds=1)
            query = {"number": int(number), "end": None, 'detectors': detectors}
            updates = {"$set": {"end": endtime}}
            if force:
                updates["$push"] = {"tags": {"name": "_messy", "user": "daq",
                    "date": now()}}
            if self.collections['run'].update_one(query, updates).modified_count == 1:
                self.log.debug('Update successful')
                rate = {}
                for doc in self.collections['aggregate_status'].aggregate([
                    {'$match': {'number': number}},
                    {'$group': {'_id': '$detector',
                                'avg': {'$avg': '$rate'},
                                'max': {'$max': '$rate'}}}
                    ]):
                    rate[doc['_id']] = {'avg': doc['avg'], 'max': doc['max']}
                self.collections['run'].update_one({'number': int(number)},
                                                   {'$set': {'rate': rate}})
                if str(number) in self.run_start_cache:
                    del self.run_start_cache[str(number)]
            else:
                self.log.debug('No run updated?')
        except Exception as e:
            self.log.error(f"Database having a moment, hope this doesn't crash. {type(e)}, {e}")
        return

    def get_ack_time(self, detector, command, recurse=True):
        '''
        Finds the time when specified detector's crate controller ack'd the specified command
        '''
        # the first cc is the "master", so its ack time is what counts
        cc = list(self.latest_status[detector]['controller'].keys())[0]
        query = {'host': cc, f'acknowledged.{cc}': {'$ne': 0}, 'command': command}
        sort = [('_id', -1)]
        doc = self.collections['outgoing_commands'].find_one(query, sort=sort)
        dt = (now() - doc['acknowledged'][cc].replace(tzinfo=pytz.utc)).total_seconds()
        if dt > 30: # TODO make this a config value
            if recurse:
                # No way we found the correct command here, maybe we're too soon
                self.log.debug(f'Most recent ack for {detector}-{command} is {dt:.1f}?')
                time.sleep(2) # if in doubt
                return self.get_ack_time(detector, command, False)
            else:
                # Welp
                self.log.debug(f'No recent ack time for {detector}-{command}')
                return None
        return doc['acknowledged'][cc]

    def send_command(self, command, hosts, user, detector, mode="", delay=0, force=False):
        """
        Send this command to these hosts. If delay is set then wait that amount of time
        """
        number = None
        if command == 'stop' and not self.detector_ackd_command(detector, 'stop'):
            self.log.error(f"{detector} hasn't ack'd its last stop, let's not flog a dead horse")
            if not force:
                return 1
        try:
            if command == 'arm':
                number = self.get_next_run_number()
                if number == NO_NEW_RUN:
                    return -1
                self.latest_status[detector]['number'] = number
            doc_base = {
                "command": command,
                "user": user,
                "detector": detector,
                "mode": mode,
                "createdAt": now()
            }
            if command == 'arm':
                doc_base['options_override'] = {'number': number}
            if delay == 0:
                docs = doc_base
                docs['host'] = hosts[0]+hosts[1]
                docs['acknowledged'] = {h:0 for h in docs['host']}
            else:
                docs = [dict(doc_base.items()), dict(doc_base.items())]
                docs[0]['host'], docs[1]['host'] = hosts
                docs[0]['acknowledged'] = {h:0 for h in docs[0]['host']}
                docs[1]['acknowledged'] = {h:0 for h in docs[1]['host']}
                docs[1]['createdAt'] += datetime.timedelta(seconds=delay)
            self.collections['command_queue'].insert(docs)
        except Exception as e:
            self.log.info(f'Database issue, dropping command {command} to {detector}')
            self.log.debug(f'SendCommand ran into {type(e)}, {e})')
            return -1
        else:
            self.log.debug(f'Queued {command} for {detector}')
            self.event.set()
        return 0

    def process_commands(self):
        """
        Process our internal command queue
        """
        sort = [('createdAt', 1)]
        incoming = self.collections['command_queue']
        outgoing = self.collections['outgoing_commands']
        while self.run == True:
            try:
                if (next_cmd := incoming.find_one({}, sort=sort)) is None:
                    dt = 10
                else:
                    dt = (next_cmd['createdAt'].replace(tzinfo=pytz.utc) - now()).total_seconds()
                if dt < 0.01:
                    oid = next_cmd.pop('_id')
                    outgoing.insert_one(next_cmd)
                    incoming.delete_one({'_id': oid})
            except Exception as e:
                dt = 10
                self.log.error(f"DB down? {type(e)}, {e}")
            self.event.wait(dt)
            self.event.clear()

    def host_ackd_command(self, host):
        """
        Finds the timestamp of the oldest unacknowledged command send to the specified host
        :param host: str, the process name to check
        :returns: float, the timestamp of the last unack'd command, or None if none exist
        """
        q = {f'acknowledged.{host}': 0}
        sort = [('_id', 1)]
        if (doc := self.collections['outgoing_commands'].find_one(q, sort=sort)) is None:
            return None
        return doc['createdAt'].replace(tzinfo=pytz.utc).timestamp()

    def detector_ackd_command(self, detector, command):
        """
        Finds when the specified/most recent command was ack'd
        """
        q = {'detector': detector}
        sort = [('_id', -1)]
        if command is not None:
            q['command'] = command
        if (doc := self.collections['outgoing_commands'].find_one(q, sort=sort)) is None:
            self.log.error('No previous command found?')
            return True
        for h in doc['host']:
            # loop over doc['host'] because the 'acknowledged' field sometimes
            # contains extra entries (such as the GPS trigger)
            if doc['acknowledged'][h] == 0:
                return False
        return True

    def log_error(self, message, priority, etype):

        # Note that etype allows you to define timeouts.
        nowtime = now()
        if ( (etype in self.error_sent and self.error_sent[etype] is not None) and
             (etype in self.error_timeouts and self.error_timeouts[etype] is not None) and 
             (nowtime-self.error_sent[etype]).total_seconds() <= self.error_timeouts[etype]):
            self.log.debug("Could log error, but still in timeout for type %s"%etype)
            return
        self.error_sent[etype] = nowtime
        try:
            self.collections['log'].insert({
                "user": "dispatcher",
                "message": message,
                "priority": self.loglevels[priority]
            })
        except Exception as e:
            self.log.error(f'Database error, can\'t issue error message: {type(e)}, {e}')
        self.log.info("Error message from dispatcher: %s" % (message))
        return

    def get_run_start(self, number):
<<<<<<< HEAD
        if str(number) in self.run_start_cache:
            return self.run_start_cache[str(number)]
=======
        """
        Returns the timezone-corrected run start time from the rundoc
        """
>>>>>>> 617b1b44
        try:
            doc = self.collections['run'].find_one({"number": number}, {"start": 1})
        except Exception as e:
            self.log.error(f'Database is having a moment: {type(e)}, {e}')
            return None
        if doc is not None and 'start' in doc:
<<<<<<< HEAD
            self.run_start_cache[str(number)] = doc['start'].replace(tzinfo=pytz.utc)
            return doc['start']
=======
            return doc['start'].replace(tzinfo=pytz.utc)
>>>>>>> 617b1b44
        return None

    def insert_run_doc(self, detector):

        if (number := self.get_next_run_number()) == NO_NEW_RUN:
            self.log.error("DB having a moment")
            return -1
        # the rundoc gets the physical detectors, not the logical
        detectors = self.latest_status[detector]['detectors']

        run_doc = {
            "number": number,
            'detectors': detectors,
            'user': self.goal_state[detector]['user'],
            'mode': self.goal_state[detector]['mode'],
            'bootstrax': {'state': None},
            'end': None
        }

        # If there's a source add the source. Also add the complete ini file.
        cfg = self.get_run_mode(self.goal_state[detector]['mode'])
        if cfg is not None and 'source' in cfg.keys():
            run_doc['source'] = {'type': cfg['source']}
        run_doc['daq_config'] = cfg

        # If the user started the run with a comment add that too
        if "comment" in self.goal_state[detector] and self.goal_state[detector]['comment'] != "":
            run_doc['comments'] = [{
                "user": self.goal_state[detector]['user'],
                "date": now(),
                "comment": self.goal_state[detector]['comment']
            }]

        # Make a data entry so bootstrax can find the thing
        if 'strax_output_path' in cfg:
            run_doc['data'] = [{
                'type': 'live',
                'host': 'daq',
                'location': cfg['strax_output_path']
            }]

        # The cc needs some time to get started
        time.sleep(self.cc_start_wait)
        try:
            start_time = self.get_ack_time(detector, 'start')
        except Exception as e:
            self.log.error('Couldn\'t find start time ack')
            start_time = None

        if start_time is None:
            start_time = now()-datetime.timedelta(seconds=2)
            # if we miss the ack time, we don't really know when the run started
            # so may as well tag it
            run_doc['tags'] = [{'name': 'messy', 'user': 'daq', 'date': start_time}]
        run_doc['start'] = start_time

        try:
            self.collections['run'].insert_one(run_doc)
        except Exception as e:
            self.log.error(f'Database having a moment: {type(e)}, {e}')
            return -1
        return None
<|MERGE_RESOLUTION|>--- conflicted
+++ resolved
@@ -89,12 +89,10 @@
         # Which control keys do we look for?
         self.control_keys = config['ControlKeys'].split()
 
-<<<<<<< HEAD
         self.run_start_cache = {}
-=======
+
         # How often can we restart hosts?
         self.hypervisor_host_restart_timeout = int(config['HypervisorHostRestartTimeout'])
->>>>>>> 617b1b44
 
         self.digi_type = 'V17' if not testing else 'f17'
         self.cc_type = 'V2718' if not testing else 'f2718'
@@ -653,26 +651,19 @@
         return
 
     def get_run_start(self, number):
-<<<<<<< HEAD
+        """
+        Returns the timezone-corrected run start time from the rundoc
+        """
         if str(number) in self.run_start_cache:
             return self.run_start_cache[str(number)]
-=======
-        """
-        Returns the timezone-corrected run start time from the rundoc
-        """
->>>>>>> 617b1b44
         try:
             doc = self.collections['run'].find_one({"number": number}, {"start": 1})
         except Exception as e:
             self.log.error(f'Database is having a moment: {type(e)}, {e}')
             return None
         if doc is not None and 'start' in doc:
-<<<<<<< HEAD
             self.run_start_cache[str(number)] = doc['start'].replace(tzinfo=pytz.utc)
-            return doc['start']
-=======
-            return doc['start'].replace(tzinfo=pytz.utc)
->>>>>>> 617b1b44
+            return self.run_start_cache[str(number)]
         return None
 
     def insert_run_doc(self, detector):
