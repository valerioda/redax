import datetime
from daqnt import DAQ_STATUS
import threading
import time
import pytz

"""
MongoDB Connectivity Class for XENONnT DAQ Dispatcher
D. Coderre, 12. Mar. 2019

Brief: This code handles the mongo connectivity for both the DAQ 
databases (the ones used for system-wide communication) and the 
runs database. 

Requires: Initialize it with the following config:
{
  "ControlDatabaseURI":   {string}, mongo URI with '%s' symbol in place of pw,
  "ControlDatabaseName":  {string} the name of the control database,
  "RunsDatabaseURI":      {string}, same, but for runs DB,
  "RunsDatabaseName":     {string} the name of the runs database,
  "Hostname":             {string} this is what you call your dispatcher
}

The environment variables MONGO_PASSWORD and RUNS_MONGO_PASSWORD must be set!
"""

def _all(values, target):
    ret = len(values) > 0
    for value in values:
        if value != target:
            return False
    return True

def now():
    return datetime.datetime.now(pytz.utc)
    #return datetime.datetime.utcnow() # wrong?

# Communicate between various parts of dispatcher that no new run was determined
NO_NEW_RUN = -1


def now():
    return datetime.datetime.now(pytz.utc)

class MongoConnect():

    def __init__(self, config, daq_config, log, control_mc, runs_mc, hypervisor, testing=False):

        # Define DB connectivity. Log is separate to make it easier to split off if needed
        dbn = config['ControlDatabaseName']
        rdbn = config['RunsDatabaseName']
        self.dax_db = control_mc[dbn]
        self.runs_db = runs_mc[rdbn]
        self.hypervisor = hypervisor

        self.latest_settings = {}

        self.loglevels = {"DEBUG": 0, "MESSAGE": 1, "WARNING": 2, "ERROR": 3, "FATAL": 4}

        # Each collection we actually interact with is stored here
        self.collections = {
            'incoming_commands': self.dax_db['detector_control'],
            'node_status': self.dax_db['status'],
            'aggregate_status': self.dax_db['aggregate_status'],
            'outgoing_commands': self.dax_db['control'],
            'log': self.dax_db['log'],
            'options': self.dax_db['options'],
            'run': self.runs_db[config['RunsDatabaseCollection']],
            'command_queue': self.dax_db['dispatcher_queue'],
        }

        self.error_sent = {}

        # How often we should push certain types of errors (seconds)
        self.error_timeouts = {
            "ARM_TIMEOUT": 1, # 1=push all
            "START_TIMEOUT": 1,
            "STOP_TIMEOUT": 3600/4 # 15 minutes
        }
        # Timeout (in seconds). How long must a node not report to be considered timing out
        self.timeout = int(config['ClientTimeout'])

        # How long a node can be timing out or missed an ack before it gets fixed (TPC only)
        self.timeout_take_action = int(config['TimeoutActionThreshold'])

        # how long to give the CC to start the run
        self.cc_start_wait = int(config['StartCmdDelay']) + 1

        # Which control keys do we look for?
        self.control_keys = config['ControlKeys'].split()

        self.digi_type = 'V17' if not testing else 'f17'
        self.cc_type = 'V2718' if not testing else 'f2718'

        # We will store the latest status from each reader here
        # Format:
        # {
        #    'tpc':   {
        #                'status': {enum},
        #                'mode': {string} run mode if any,
        #                'rate': {int} aggregate rate if any,
        #                'readers': {
        #                    'reader_0_reader_0': {
        #                           'status': {enum},
        #                           'rate': {float},
        #                     },
        #                 'controller': {}
        #                 }
        #  }
        self.latest_status = {}
        self.host_config = {}
        self.dc = daq_config
        for detector in self.dc:
            self.latest_status[detector] = {'readers': {}, 'controller': {}}
            for reader in self.dc[detector]['readers']:
                self.latest_status[detector]['readers'][reader] = {}
                self.host_config[reader] = detector
            for controller in self.dc[detector]['controller']:
                self.latest_status[detector]['controller'][controller] = {}
                self.host_config[controller] = detector

        self.log = log
        self.run = True
        self.event = threading.Event()
        self.command_thread = threading.Thread(target=self.process_commands)
        self.command_thread.start()

    def quit(self):
        self.run = False
        try:
            self.event.set()
            self.command_thread.join()
        except:
            pass

    def __del__(self):
        self.quit()

    def get_update(self, dc):
        """
        Gets the latest documents from the database for
        each node we know about
        """
        try:
            for detector in dc.keys():
                for host in dc[detector]['readers'].keys():
                    doc = self.collections['node_status'].find_one({'host': host},
                                                                   sort=[('_id', -1)])
                    dc[detector]['readers'][host] = doc
                for host in dc[detector]['controller'].keys():
                    doc = self.collections['node_status'].find_one({'host': host},
                                                                    sort=[('_id', -1)])
                    dc[detector]['controller'][host] = doc
        except Exception as e:
            self.log.error(f'Got error while getting update: {type(e)}: {e}')
            return True

        self.latest_status = dc

        # Now compute aggregate status
        return self.aggregate_status() is not None

    def clear_error_timeouts(self):
        self.error_sent = {}

    def aggregate_status(self):
<<<<<<< HEAD

        # Compute the total status of each detector based on the most recent updates
        # of its individual nodes. Here are some general rules:
        #  - Usually all nodes have the same status (i.e. 'running') and this is
        #    simply the aggregate
        #  - During changes of state (i.e. starting a run) some nodes might be faster
        #    than others. In this case the status can be 'unknown'. The main program should
        #    interpret whether 'unknown' is a reasonable thing, like was a command
        #    sent recently? If so then sure, a 'unknown' status will happpen.
        #  - If any single node reports error then the whole thing is in error
        #  - If any single node times out then the whole thing is in timeout

        time_now = time.time()
=======
        """
        Compute the total status of each "detector" based on the most recent
        updates of its individual nodes. Here are some general rules:
         - Usually all nodes have the same status (i.e. 'running') and this is
           not very complicated
         - During changes of state (i.e. starting a run) some nodes might
           be faster than others. In this case the status can be 'unknown'.
           The main program should interpret whether 'unknown' is a reasonable
           thing, like was a command sent recently? If so then sure, a 'unknown'
           status will happpen.
         - If any single node reports error then the whole thing is in error
         - If any single node times out then the whole thing is in timeout
         - Rates, buffer usage, and PLL counters only apply to the physical
           detector, not the logical detector, while status and run number
           apply to both
        """
        time_time = time.time()
>>>>>>> c78190d8
        ret = None
        aggstat = {
                k:{ 'status': -1,
                    'detector': k,
                    'rate': 0,
                    'time': now(),
                    'buff': 0,
                    'mode': None,
                    'pll_unlocks': 0,
                    'number': -1}
                for k in self.dc}
        for detector in self.latest_status.keys():
            # detector = logical
            statuses = {}
            status = None
            modes = []
            run_nums = []
            for doc in self.latest_status[detector]['readers'].values():
                phys_det = self.host_config[doc['host']]
                try:
                    aggstat[phys_det]['rate'] += doc['rate']
                    aggstat[phys_det]['buff'] += doc['buffer_size']
                    aggstat[phys_det]['pll_unlocks'] += doc.get('pll', 0)
                except Exception as e:
                    # This is not really important but it's nice if we have it
                    self.log.debug(f'Rate calculation ran into {type(e)}: {e}')
                    pass

                try:
                    status = DAQ_STATUS(doc['status'])
<<<<<<< HEAD
                    dt = (time_now - int(str(doc['_id'])[:8], 16))
                    if dt > self.timeout:
                        self.log.debug(f'{doc["host"]} reported {int(dt)} sec ago')
                        status = DAQ_STATUS.TIMEOUT
                        if self.host_config[doc['host']] == 'tpc':
                            if (dt > self.timeout_take_action or
                                    ((ts := self.host_ackd_command(doc['host'])) is not None and
                                     ts-time_now > self.timeout)):
                                self.log.info(f'{doc["host"]} is getting restarted')
                                self.hypervisor.handle_timeout(doc['host'])
                                ret = 1
=======
                    if self.is_timeout(doc, now):
                        self.status = DAQ_STATUS.TIMEOUT
>>>>>>> c78190d8
                except Exception as e:
                    self.log.debug(f'Ran into {type(e)}, daq is in timeout. {e}')
                    status = DAQ_STATUS.UNKNOWN

                statuses[doc['host']] = status

            for doc in self.latest_status[detector]['controller'].values():
                phys_det = self.host_config[doc['host']]
                try:
                    status = DAQ_STATUS(doc['status'])

<<<<<<< HEAD
                    dt = (time_now - int(str(doc['_id'])[:8], 16))
                    doc['last_checkin'] = dt
                    if dt > self.timeout:
                        self.log.debug(f'{doc["host"]} reported {int(dt)} sec ago')
                        status = DAQ_STATUS.TIMEOUT
                        if self.host_config[doc['host']] == 'tpc':
                            if (dt > self.timeout_take_action or
                                    ((ts := self.host_ackd_command(doc['host'])) is not None and
                                     ts-time_now > self.timeout)):
                                self.log.info(f'{doc["host"]} is getting restarted')
                                self.hypervisor.handle_timeout(doc['host'])
                                ret = 1
=======
                    if self.is_timeout(doc, now):
                        status = DAQ_STATUS.TIMEOUT
>>>>>>> c78190d8
                except Exception as e:
                    self.log.debug(f'Setting status to unknown because of {type(e)}: {e}')
                    status = DAQ_STATUS.UNKNOWN

                statuses[doc['host']] = status
                modes.append(doc.get('mode', 'none'))
                run_nums.append(doc.get('number', None))
                aggstat[phys_det]['status'] = status
                aggstat[phys_det]['mode'] = modes[-1]
                aggstat[phys_det]['number'] = run_nums[-1]

            mode = modes[0]
            run_num = run_nums[0]
            if not _all(modes, mode):
                self.log.error(f'Got differing modes: {modes}')
                # TODO handle better?
                ret = 1
                continue
            if not _all(run_nums, run_num):
                self.log.error(f'Got differing run numbers: {run_nums}')
                # TODO handle better?
                ret = 1
                continue

            if mode != 'none': # readout is "active":
                a,b = self.get_hosts_for_mode(mode)
                active = a + b
                status_list = [v for k,v in statuses.items() if k in active]
            else:
                status_list = list(statuses.values())

            # Now we aggregate the statuses
            # First, the "or" statuses
            for stat in ['ARMING','ERROR','TIMEOUT','UNKNOWN']:
                if DAQ_STATUS[stat] in status_list:
                    status = DAQ_STATUS[stat]
                    break
            else:
                # then the "and" statuses
                for stat in ['IDLE','ARMED','RUNNING']:
                    if _all(status_list, DAQ_STATUS[stat]):
                        status = DAQ_STATUS[stat]
                        break
                else:
                    # otherwise
                    status = DAQ_STATUS.UNKNOWN

            self.latest_status[detector]['status'] = status
            self.latest_status[detector]['number'] = run_num
            self.latest_status[detector]['mode'] = mode

        try:
            self.collections['aggregate_status'].insert_many(aggstat.values())
        except Exception as e:
            self.log.error(f'DB snafu? Couldn\'t update aggregate status. '
                            f'{type(e)}, {e}')
        return ret

    def is_timeout(self, doc, t):
        """
        Checks to see if the specified status doc corresponds to a timeout situation
        """
        host = doc['host']
        dt = t - int(str(doc['_id'])[:8], 16)
        has_ackd = self.host_ackd_command(host)
        ret = False
        if dt > self.timeout:
            self.log.debug(f'{host} last reported {int(dt)} sec ago')
            ret |= True
        if has_ackd is not None and t - has_ackd > self.timeout_take_action:
            self.log.debug(f'{host} hasn\'t ackd a command from {int(t-has_ackd)} sec ago')
            if self.host_config[host] == 'tpc':
                self.hypervisor.handle_timeout(host)
            ret |= True
        return ret

    def get_wanted_state(self):
        """
        Figure out what the system is supposed to be doing right now
        """
        try:
            latest_settings = {}
            for detector in self.dc:
                latest = None
                latest_settings[detector] = {}
                for key in self.control_keys:
                    doc = self.collections['incoming_commands'].find_one(
                            {'key': f'{detector}.{key}'}, sort=[('_id', -1)])
                    if doc is None:
                        self.log.error(f'No key {key} for {detector}???')
                        return None
                    latest_settings[detector][doc['field']] = doc['value']
                    if latest is None or doc['time'] > latest:
                        latest = doc['time']
                        latest_settings[detector]['user'] = doc['user']
            self.goal_state = latest_settings
            return self.goal_state
        except Exception as e:
            self.log.debug(f'get_wanted_state failed due to {type(e)} {e}')
            return None

    def is_linked(self, a, b):
        """
        Check if the detectors are in a compatible linked configuration.
        """
        mode_a = self.goal_state[a]["mode"]
        mode_b = self.goal_state[b]["mode"]
        doc_a = self.collections['options'].find_one({'name': mode_a})
        doc_b = self.collections['options'].find_one({'name': mode_b})
        detectors_a = doc_a['detector']
        detectors_b = doc_b['detector']

        # Check if the linked detectors share the same run mode and
        # if they are both present in the detectors list of that mode
        return mode_a == mode_b and a in detectors_b and b in detectors_a

    def get_super_detector(self):
        """
        Get the Super Detector configuration
        if the detectors are in a compatible linked mode.
        - case A: tpc, mv and nv all linked
        - case B: tpc, mv and nv all un-linked
        - case C: tpc and mv linked, nv un-linked
        - case D: tpc and nv linked, mv un-linked
        - case E: tpc unlinked, mv and nv linked
        We will check the compatibility of the linked mode for a pair of detectors per time.
        """
        ret = {'tpc': {'controller': list(self.dc['tpc']['controller'].keys()),
                       'readers': list(self.dc['tpc']['readers'].keys()),
                       'detectors': ['tpc']}}
        mv = self.dc['muon_veto']
        nv = self.dc['neutron_veto']

        tpc_mv = self.is_linked('tpc', 'muon_veto')
        tpc_nv = self.is_linked('tpc', 'neutron_veto')
        mv_nv = self.is_linked('muon_veto', 'neutron_veto')

        # tpc and muon_veto linked mode
        if tpc_mv:
            # case A or C
            ret['tpc']['controller'] += list(mv['controller'].keys())
            ret['tpc']['readers'] += list(mv['readers'].keys())
            ret['tpc']['detectors'] += ['muon_veto']
        else:
            # case B or E
            ret['muon_veto'] = {'controller': list(mv['controller'].keys()),
                    'readers': list(mv['readers'].keys()),
                    'detectors': ['muon_veto']}
        if tpc_nv:
            # case A or D
            ret['tpc']['controller'] += list(nv['controller'].keys())
            ret['tpc']['readers'] += list(nv['readers'].keys())
            ret['tpc']['detectors'] += ['neutron_veto']
        elif mv_nv and not tpc_mv:
            # case E
            ret['muon_veto']['controller'] += list(nv['controller'].keys())
            ret['muon_veto']['readers'] += list(nv['readers'].keys())
            ret['muon_veto']['detectors'] += ['neutron_veto']
        else:
            # case B or C
            ret['neutron_veto'] = {'controller': list(nv['controller'].keys()),
                    'readers': list(nv['readers'].keys()),
                    'detectors': ['neutron_veto']}

        # convert the host lists to dics for later
        for det in list(ret.keys()):
            ret[det]['controller'] = {c:{} for c in ret[det]['controller']}
            ret[det]['readers'] = {c:{} for c in ret[det]['readers']}
        return ret

    def get_run_mode(self, mode):
        """
        Pull a run doc from the options collection and add all the includes
        """
        if mode is None:
            return None
        base_doc = self.collections['options'].find_one({'name': mode})
        if base_doc is None:
            self.log_error("Mode '%s' doesn't exist" % mode, "info", "info")
            return None
        if 'includes' not in base_doc or len(base_doc['includes']) == 0:
            return base_doc
        try:
            if self.collections['options'].count_documents({'name':
                {'$in': base_doc['includes']}}) != len(base_doc['includes']):
                self.log_error("At least one subconfig for mode '%s' doesn't exist" % mode, "warn", "warn")
                return None
            return list(self.collections["options"].aggregate([
                {'$match': {'name': mode}},
                {'$lookup': {'from': 'options', 'localField': 'includes',
                    'foreignField': 'name', 'as': 'subconfig'}},
                {'$addFields': {'subconfig': {'$concatArrays': ['$subconfig', ['$$ROOT']]}}},
                {'$unwind': '$subconfig'},
                {'$group': {'_id': None, 'config': {'$mergeObjects': '$subconfig'}}},
                {'$replaceWith': '$config'},
                {'$project': {'_id': 0, 'description': 0, 'includes': 0, 'subconfig': 0}},
                ]))[0]
        except Exception as e:
            self.log.error("Got a %s exception in doc pulling: %s" % (type(e), e))
        return None

    def get_hosts_for_mode(self, mode):
        """
        Get the nodes we need from the run mode
        """
        if mode is None:
            self.log.debug("Run mode is none?")
            return [], []
        doc = self.get_run_mode(mode)
        if doc is None:
            self.log.debug("No run mode?")
            return [], []
        cc = []
        hostlist = []
        for b in doc['boards']:
            if self.digi_type in b['type'] and b['host'] not in hostlist:
                hostlist.append(b['host'])
            elif b['type'] == self.cc_type and b['host'] not in cc:
                cc.append(b['host'])
        return hostlist, cc

    def get_next_run_number(self):
        try:
            cursor = self.collections["run"].find({},{'number': 1}).sort("number", -1).limit(1)
        except Exception as e:
            self.log.error(f'Database is having a moment? {type(e)}, {e}')
            return NO_NEW_RUN
        if cursor.count() == 0:
            self.log.info("wtf, first run?")
            return 0
        return list(cursor)[0]['number']+1

    def set_stop_time(self, number, detectors, force):
        """
        Sets the 'end' field of the run doc to the time when the STOP command was ack'd
        """
        self.log.info(f"Updating run {number} with end time ({detectors})")
        if number == -1:
            return
        try:
            time.sleep(0.5) # this number depends on the CC command polling time
            if (endtime := self.get_ack_time(detectors, 'stop') ) is None:
                self.log.debug(f'No end time found for run {number}')
                endtime = now() -datetime.timedelta(seconds=1)
            query = {"number": int(number), "end": None, 'detectors': detectors}
            updates = {"$set": {"end": endtime}}
            if force:
                updates["$push"] = {"tags": {"name": "_messy", "user": "daq",
                    "date": now()}}
            if self.collections['run'].update_one(query, updates).modified_count == 1:
                self.log.debug('Update successful')
                rate = {}
                for doc in self.collections['aggregate_status'].aggregate([
                    {'$match': {'number': number}},
                    {'$group': {'_id': '$detector',
                                'avg': {'$avg': '$rate'},
                                'max': {'$max': '$rate'}}}
                    ]):
                    rate[doc['_id']] = {'avg': doc['avg'], 'max': doc['max']}
                self.collections['run'].update_one({'number': int(number)},
                                                   {'$set': {'rate': rate}})
            else:
                self.log.debug('No run updated?')
        except Exception as e:
            self.log.error(f"Database having a moment, hope this doesn't crash. {type(e)}, {e}")
        return

    def get_ack_time(self, detector, command, recurse=True):
        '''
        Finds the time when specified detector's crate controller ack'd the specified command
        '''
        # the first cc is the "master", so its ack time is what counts
        cc = list(self.latest_status[detector]['controller'].keys())[0]
        query = {'host': cc, f'acknowledged.{cc}': {'$ne': 0}, 'command': command}
        sort = [('_id', -1)]
        doc = self.collections['outgoing_commands'].find_one(query, sort=sort)
        dt = (now() - doc['acknowledged'][cc].replace(tzinfo=pytz.utc)).total_seconds()
        if dt > 30: # TODO make this a config value
            if recurse:
                # No way we found the correct command here, maybe we're too soon
                self.log.debug(f'Most recent ack for {detector}-{command} is {dt:.1f}?')
                time.sleep(2) # if in doubt
                return self.get_ack_time(detector, command, False)
            else:
                # Welp
                self.log.debug(f'No recent ack time for {detector}-{command}')
                return None
        return doc['acknowledged'][cc]

    def send_command(self, command, hosts, user, detector, mode="", delay=0, force=False):
        """
        Send this command to these hosts. If delay is set then wait that amount of time
        """
        number = None
        if command == 'stop' and not self.detector_ackd_command(detector, 'stop'):
            self.log.error(f"{detector} hasn't ack'd its last stop, let's not flog a dead horse")
            if not force:
                return 1
        try:
            if command == 'arm':
                number = self.get_next_run_number()
                if number == NO_NEW_RUN:
                    return -1
                self.latest_status[detector]['number'] = number
            doc_base = {
                "command": command,
                "user": user,
                "detector": detector,
                "mode": mode,
                "createdAt": now()
            }
            if command == 'arm':
                doc_base['options_override'] = {'number': number}
            if delay == 0:
                docs = doc_base
                docs['host'] = hosts[0]+hosts[1]
                docs['acknowledged'] = {h:0 for h in docs['host']}
            else:
                docs = [dict(doc_base.items()), dict(doc_base.items())]
                docs[0]['host'], docs[1]['host'] = hosts
                docs[0]['acknowledged'] = {h:0 for h in docs[0]['host']}
                docs[1]['acknowledged'] = {h:0 for h in docs[1]['host']}
                docs[1]['createdAt'] += datetime.timedelta(seconds=delay)
            self.collections['command_queue'].insert(docs)
        except Exception as e:
            self.log.info(f'Database issue, dropping command {command} to {detector}')
            self.log.debug(f'SendCommand ran into {type(e)}, {e})')
            return -1
        else:
            self.log.debug(f'Queued {command} for {detector}')
            self.event.set()
        return 0

    def process_commands(self):
        """
        Process our internal command queue
        """
        sort = [('createdAt', 1)]
        incoming = self.collections['command_queue']
        outgoing = self.collections['outgoing_commands']
        while self.run == True:
            try:
                if (next_cmd := incoming.find_one({}, sort=sort)) is None:
                    dt = 10
                else:
                    dt = (next_cmd['createdAt'].replace(tzinfo=pytz.utc) - now()).total_seconds()
                if dt < 0.01:
                    oid = next_cmd.pop('_id')
                    outgoing.insert_one(next_cmd)
                    incoming.delete_one({'_id': oid})
            except Exception as e:
                dt = 10
                self.log.error(f"DB down? {type(e)}, {e}")
            self.event.wait(dt)
            self.event.clear()

    def host_ackd_command(self, host):
        """
        Finds the timestamp of the oldest unacknowledged command send to the specified host
        :param host: str, the process name to check
        :returns: float, the timestamp of the last unack'd command, or None if none exist
        """
        q = {f'acknowledged.{host}': 0}
        sort = [('_id', 1)]
        if (doc := self.collections['outgoing_commands'].find_one(q, sort=sort)) is None:
            return None
        return doc['createdAt'].timestamp()

    def detector_ackd_command(self, detector, command):
        """
        Finds when the specified/most recent command was ack'd
        """
        q = {'detector': detector}
        sort = [('_id', -1)]
        if command is not None:
            q['command'] = command
        if (doc := self.collections['outgoing_commands'].find_one(q, sort=sort)) is None:
            self.log.error('No previous command found?')
            return True
        for h in doc['host']:
            # loop over doc['host'] because the 'acknowledged' field sometimes
            # contains extra entries (such as the GPS trigger)
            if doc['acknowledged'][h] == 0:
                return False
        return True

    def log_error(self, message, priority, etype):

        # Note that etype allows you to define timeouts.
        nowtime = now()
        if ( (etype in self.error_sent and self.error_sent[etype] is not None) and
             (etype in self.error_timeouts and self.error_timeouts[etype] is not None) and 
             (nowtime-self.error_sent[etype]).total_seconds() <= self.error_timeouts[etype]):
            self.log.debug("Could log error, but still in timeout for type %s"%etype)
            return
        self.error_sent[etype] = nowtime
        try:
            self.collections['log'].insert({
                "user": "dispatcher",
                "message": message,
                "priority": self.loglevels[priority]
            })
        except:
            self.log.error('Database error, can\'t issue error message')
        self.log.info("Error message from dispatcher: %s" % (message))
        return

    def get_run_start(self, number):
        try:
            doc = self.collections['run'].find_one({"number": number}, {"start": 1})
        except Exception as e:
            self.log.error(f'Database is having a moment: {type(e)}, {e}')
            return None
        if doc is not None and 'start' in doc:
            return doc['start']
        return None

    def insert_run_doc(self, detector):

        if (number := self.get_next_run_number()) == NO_NEW_RUN:
            self.log.error("DB having a moment")
            return -1
        # the rundoc gets the physical detectors, not the logical
        detectors = self.goal_state[detector]['detectors']

        run_doc = {
            "number": number,
            'detectors': detectors,
            'user': self.goal_state[detector]['user'],
            'mode': self.goal_state[detector]['mode'],
            'bootstrax': {'state': None},
            'end': None
        }

        # If there's a source add the source. Also add the complete ini file.
        cfg = self.get_run_mode(self.goal_state[detector]['mode'])
        if cfg is not None and 'source' in cfg.keys():
            run_doc['source'] = {'type': cfg['source']}
        run_doc['daq_config'] = cfg

        # If the user started the run with a comment add that too
        if "comment" in self.goal_state[detector] and self.goal_state[detector]['comment'] != "":
            run_doc['comments'] = [{
                "user": self.goal_state[detector]['user'],
                "date": now(),
                "comment": self.goal_state[detector]['comment']
            }]

        # Make a data entry so bootstrax can find the thing
        if 'strax_output_path' in cfg:
            run_doc['data'] = [{
                'type': 'live',
                'host': 'daq',
                'location': cfg['strax_output_path']
            }]

        # The cc needs some time to get started
        time.sleep(self.cc_start_wait)
        try:
            start_time = self.get_ack_time(detector, 'start')
        except Exception as e:
            self.log.error('Couldn\'t find start time ack')
            start_time = None

        if start_time is None:
            start_time = now()-datetime.timedelta(seconds=2)
            # if we miss the ack time, we don't really know when the run started
            # so may as well tag it
            run_doc['tags'] = [{'name': 'messy', 'user': 'daq', 'date': start_time}]
        run_doc['start'] = start_time

        try:
            self.collections['run'].insert_one(run_doc)
        except Exception as e:
            self.log.error(f'Database having a moment: {type(e)}, {e}')
            return -1
        return None
<|MERGE_RESOLUTION|>--- conflicted
+++ resolved
@@ -164,21 +164,6 @@
         self.error_sent = {}
 
     def aggregate_status(self):
-<<<<<<< HEAD
-
-        # Compute the total status of each detector based on the most recent updates
-        # of its individual nodes. Here are some general rules:
-        #  - Usually all nodes have the same status (i.e. 'running') and this is
-        #    simply the aggregate
-        #  - During changes of state (i.e. starting a run) some nodes might be faster
-        #    than others. In this case the status can be 'unknown'. The main program should
-        #    interpret whether 'unknown' is a reasonable thing, like was a command
-        #    sent recently? If so then sure, a 'unknown' status will happpen.
-        #  - If any single node reports error then the whole thing is in error
-        #  - If any single node times out then the whole thing is in timeout
-
-        time_now = time.time()
-=======
         """
         Compute the total status of each "detector" based on the most recent
         updates of its individual nodes. Here are some general rules:
@@ -195,8 +180,7 @@
            detector, not the logical detector, while status and run number
            apply to both
         """
-        time_time = time.time()
->>>>>>> c78190d8
+        now_time = time.time()
         ret = None
         aggstat = {
                 k:{ 'status': -1,
@@ -227,22 +211,8 @@
 
                 try:
                     status = DAQ_STATUS(doc['status'])
-<<<<<<< HEAD
-                    dt = (time_now - int(str(doc['_id'])[:8], 16))
-                    if dt > self.timeout:
-                        self.log.debug(f'{doc["host"]} reported {int(dt)} sec ago')
-                        status = DAQ_STATUS.TIMEOUT
-                        if self.host_config[doc['host']] == 'tpc':
-                            if (dt > self.timeout_take_action or
-                                    ((ts := self.host_ackd_command(doc['host'])) is not None and
-                                     ts-time_now > self.timeout)):
-                                self.log.info(f'{doc["host"]} is getting restarted')
-                                self.hypervisor.handle_timeout(doc['host'])
-                                ret = 1
-=======
-                    if self.is_timeout(doc, now):
+                    if self.is_timeout(doc, now_time):
                         self.status = DAQ_STATUS.TIMEOUT
->>>>>>> c78190d8
                 except Exception as e:
                     self.log.debug(f'Ran into {type(e)}, daq is in timeout. {e}')
                     status = DAQ_STATUS.UNKNOWN
@@ -254,23 +224,8 @@
                 try:
                     status = DAQ_STATUS(doc['status'])
 
-<<<<<<< HEAD
-                    dt = (time_now - int(str(doc['_id'])[:8], 16))
-                    doc['last_checkin'] = dt
-                    if dt > self.timeout:
-                        self.log.debug(f'{doc["host"]} reported {int(dt)} sec ago')
+                    if self.is_timeout(doc, now_time):
                         status = DAQ_STATUS.TIMEOUT
-                        if self.host_config[doc['host']] == 'tpc':
-                            if (dt > self.timeout_take_action or
-                                    ((ts := self.host_ackd_command(doc['host'])) is not None and
-                                     ts-time_now > self.timeout)):
-                                self.log.info(f'{doc["host"]} is getting restarted')
-                                self.hypervisor.handle_timeout(doc['host'])
-                                ret = 1
-=======
-                    if self.is_timeout(doc, now):
-                        status = DAQ_STATUS.TIMEOUT
->>>>>>> c78190d8
                 except Exception as e:
                     self.log.debug(f'Setting status to unknown because of {type(e)}: {e}')
                     status = DAQ_STATUS.UNKNOWN
