import datetime
from daqnt import DAQ_STATUS
import threading
import time
import pytz

"""
MongoDB Connectivity Class for XENONnT DAQ Dispatcher
D. Coderre, 12. Mar. 2019

Brief: This code handles the mongo connectivity for both the DAQ 
databases (the ones used for system-wide communication) and the 
runs database. 

Requires: Initialize it with the following config:
{
  "ControlDatabaseURI":   {string}, mongo URI with '%s' symbol in place of pw,
  "ControlDatabaseName":  {string} the name of the control database,
  "RunsDatabaseURI":      {string}, same, but for runs DB,
  "RunsDatabaseName":     {string} the name of the runs database,
  "Hostname":             {string} this is what you call your dispatcher
}

The environment variables MONGO_PASSWORD and RUNS_MONGO_PASSWORD must be set!
"""

def _all(values, target):
    ret = len(values) > 0
    for value in values:
        if value != target:
            return False
    return True

def now():
    return datetime.datetime.now(pytz.utc)
    #return datetime.datetime.utcnow() # wrong?

# Communicate between various parts of dispatcher that no new run was determined
NO_NEW_RUN = -1


def now():
    return datetime.datetime.now(pytz.utc)

class MongoConnect():

    def __init__(self, config, daq_config, log, control_mc, runs_mc, hypervisor, testing=False):

        # Define DB connectivity. Log is separate to make it easier to split off if needed
        dbn = config['ControlDatabaseName']
        rdbn = config['RunsDatabaseName']
        self.dax_db = control_mc[dbn]
        self.runs_db = runs_mc[rdbn]
        self.hypervisor = hypervisor

        self.latest_settings = {}

        self.loglevels = {"DEBUG": 0, "MESSAGE": 1, "WARNING": 2, "ERROR": 3, "FATAL": 4}

        # Each collection we actually interact with is stored here
        self.collections = {
            'incoming_commands': self.dax_db['detector_control'],
            'node_status': self.dax_db['status'],
            'aggregate_status': self.dax_db['aggregate_status'],
            'outgoing_commands': self.dax_db['control'],
            'log': self.dax_db['log'],
            'options': self.dax_db['options'],
            'run': self.runs_db[config['RunsDatabaseCollection']],
        }

        self.error_sent = {}

        # How often we should push certain types of errors (seconds)
        self.error_timeouts = {
            "ARM_TIMEOUT": 1, # 1=push all
            "START_TIMEOUT": 1,
            "STOP_TIMEOUT": 3600/4 # 15 minutes
        }
        # Timeout (in seconds). How long must a node not report to be considered timing out
        self.timeout = int(config['ClientTimeout'])

        # How long a node can be timing out or missed an ack before it gets fixed (TPC only)
        self.timeout_take_action = int(config['TimeoutActionThreshold'])

        # how long to give the CC to start the run
        self.cc_start_wait = int(config['StartCmdDelay']) + 1

        # Which control keys do we look for?
        self.control_keys = config['ControlKeys'].split()

        # a place to buffer commands temporarily
        self.command_queue = []
        self.q_mutex = threading.Lock()

        self.digi_type = 'V17' if not testing else 'f17'
        self.cc_type = 'V2718' if not testing else 'f2718'

        # We will store the latest status from each reader here
        # Format:
        # {
        #    'tpc':   {
        #                'status': {enum},
        #                'mode': {string} run mode if any,
        #                'rate': {int} aggregate rate if any,
        #                'readers': {
        #                    'reader_0_reader_0': {
        #                           'status': {enum},
        #                           'rate': {float},
        #                     },
        #                 'controller': {}
        #                 }
        #  }
        self.latest_status = {}
        self.host_config = {}
        self.dc = daq_config
        for detector in self.dc:
            self.latest_status[detector] = {'readers': {}, 'controller': {}}
            for reader in self.dc[detector]['readers']:
                self.latest_status[detector]['readers'][reader] = {}
                self.host_config[reader] = detector
            for controller in self.dc[detector]['controller']:
                self.latest_status[detector]['controller'][controller] = {}
                self.host_config[controller] = detector

        self.log = log
        self.run = True
        self.event = threading.Event()
        self.command_thread = threading.Thread(target=self.process_commands)
        self.command_thread.start()

    def quit(self):
        self.run = False
        try:
            self.event.set()
            self.command_thread.join()
        except:
            pass

    def __del__(self):
        self.quit()

    def get_update(self, dc):
        """
        Gets the latest documents from the database for
        each node we know about
        """
        try:
            for detector in dc.keys():
                for host in dc[detector]['readers'].keys():
                    doc = self.collections['node_status'].find_one({'host': host},
                                                                   sort=[('_id', -1)])
                    dc[detector]['readers'][host] = doc
                for host in dc[detector]['controller'].keys():
                    doc = self.collections['node_status'].find_one({'host': host},
                                                                    sort=[('_id', -1)])
                    dc[detector]['controller'][host] = doc
        except Exception as e:
            self.log.error(f'Got error while getting update: {type(e)}: {e}')
            return True

        self.latest_status = dc

        # Now compute aggregate status
        return self.aggregate_status() is not None

    def clear_error_timeouts(self):
        self.error_sent = {}

    def aggregate_status(self):
        """
        Compute the total status of each "detector" based on the most recent
        updates of its individual nodes. Here are some general rules:
         - Usually all nodes have the same status (i.e. 'running') and this is
           not very complicated
         - During changes of state (i.e. starting a run) some nodes might
           be faster than others. In this case the status can be 'unknown'.
           The main program should interpret whether 'unknown' is a reasonable
           thing, like was a command sent recently? If so then sure, a 'unknown'
           status will happpen.
         - If any single node reports error then the whole thing is in error
         - If any single node times out then the whole thing is in timeout
         - Rates, buffer usage, and PLL counters only apply to the physical
           detector, not the logical detector, while status and run number
           apply to both
        """
        now_time = time.time()
        ret = None
        aggstat = {
                k:{ 'status': -1,
                    'detector': k,
                    'rate': 0,
                    'time': now(),
                    'buff': 0,
                    'mode': None,
                    'pll_unlocks': 0,
                    'number': -1}
                for k in self.dc}
        for detector in self.latest_status.keys():
            # detector = logical
            statuses = {}
            status = None
            modes = []
            run_nums = []
            for doc in self.latest_status[detector]['readers'].values():
                phys_det = self.host_config[doc['host']]
                try:
                    aggstat[phys_det]['rate'] += doc['rate']
                    aggstat[phys_det]['buff'] += doc['buffer_size']
                    aggstat[phys_det]['pll_unlocks'] += doc.get('pll', 0)
                except Exception as e:
                    # This is not really important but it's nice if we have it
                    self.log.debug(f'Rate calculation ran into {type(e)}: {e}')
                    pass

                try:
                    status = DAQ_STATUS(doc['status'])
                    if self.is_timeout(doc, now_time):
                        self.status = DAQ_STATUS.TIMEOUT
                except Exception as e:
                    self.log.debug(f'Ran into {type(e)}, daq is in timeout. {e}')
                    status = DAQ_STATUS.UNKNOWN

                statuses[doc['host']] = status

            for doc in self.latest_status[detector]['controller'].values():
                phys_det = self.host_config[doc['host']]
                try:
                    status = DAQ_STATUS(doc['status'])

                    if self.is_timeout(doc, now_time):
                        status = DAQ_STATUS.TIMEOUT
                except Exception as e:
                    self.log.debug(f'Setting status to unknown because of {type(e)}: {e}')
                    status = DAQ_STATUS.UNKNOWN

                statuses[doc['host']] = status
                modes.append(doc.get('mode', 'none'))
                run_nums.append(doc.get('number', None))
                aggstat[phys_det]['status'] = status
                aggstat[phys_det]['mode'] = modes[-1]
                aggstat[phys_det]['number'] = run_nums[-1]

            mode = modes[0]
            run_num = run_nums[0]
            if not _all(modes, mode):
                self.log.error(f'Got differing modes: {modes}')
                # TODO handle better?
                ret = 1
                continue
            if not _all(run_nums, run_num):
                self.log.error(f'Got differing run numbers: {run_nums}')
                # TODO handle better?
                ret = 1
                continue

            if mode != 'none': # readout is "active":
                a,b = self.get_hosts_for_mode(mode)
                active = a + b
                status_list = [v for k,v in statuses.items() if k in active]
            else:
                status_list = list(statuses.values())

            # Now we aggregate the statuses
            # First, the "or" statuses
            for stat in ['ARMING','ERROR','TIMEOUT','UNKNOWN']:
                if DAQ_STATUS[stat] in status_list:
                    status = DAQ_STATUS[stat]
                    break
            else:
                # then the "and" statuses
                for stat in ['IDLE','ARMED','RUNNING']:
                    if _all(status_list, DAQ_STATUS[stat]):
                        status = DAQ_STATUS[stat]
                        break
                else:
                    # otherwise
                    status = DAQ_STATUS.UNKNOWN

            self.latest_status[detector]['status'] = status
            self.latest_status[detector]['number'] = run_num
            self.latest_status[detector]['mode'] = mode

        try:
            self.collections['aggregate_status'].insert_many(aggstat.values())
        except Exception as e:
            self.log.error(f'DB snafu? Couldn\'t update aggregate status. '
                            f'{type(e)}, {e}')
        return ret

    def is_timeout(self, doc, t):
        """
        Checks to see if the specified status doc corresponds to a timeout situation
        """
        host = doc['host']
        dt = t - int(str(doc['_id'])[:8], 16)
        has_ackd = self.host_ackd_command(host)
        ret = False
        if dt > self.timeout:
            self.log.debug(f'{host} last reported {int(dt)} sec ago')
            ret |= True
        if has_ackd is not None and t - has_ackd > self.timeout_take_action:
            self.log.debug(f'{host} hasn\'t ackd a command from {int(t-has_ackd)} sec ago')
            if self.host_config[host] == 'tpc':
                self.hypervisor.handle_timeout(host)
            ret |= True
        return ret

    def get_wanted_state(self):
        """
        Figure out what the system is supposed to be doing right now
        """
        try:
            latest_settings = {}
            for detector in self.dc:
                latest = None
                latest_settings[detector] = {}
                for key in self.control_keys:
                    doc = self.collections['incoming_commands'].find_one(
                            {'key': f'{detector}.{key}'}, sort=[('_id', -1)])
                    if doc is None:
                        self.log.error(f'No key {key} for {detector}???')
                        return None
                    latest_settings[detector][doc['field']] = doc['value']
                    if latest is None or doc['time'] > latest:
                        latest = doc['time']
                        latest_settings[detector]['user'] = doc['user']
            self.goal_state = latest_settings
            return self.goal_state
        except Exception as e:
            self.log.debug(f'get_wanted_state failed due to {type(e)} {e}')
            return None

    def is_linked(self, a, b):
        """
        Check if the detectors are in a compatible linked configuration.
        """
        mode_a = self.goal_state[a]["mode"]
        mode_b = self.goal_state[b]["mode"]
        doc_a = self.collections['options'].find_one({'name': mode_a})
        doc_b = self.collections['options'].find_one({'name': mode_b})
        detectors_a = doc_a['detector']
        detectors_b = doc_b['detector']

        # Check if the linked detectors share the same run mode and
        # if they are both present in the detectors list of that mode
        return mode_a == mode_b and a in detectors_b and b in detectors_a

    def get_super_detector(self):
        """
        Get the Super Detector configuration
        if the detectors are in a compatible linked mode.
        - case A: tpc, mv and nv all linked
        - case B: tpc, mv and nv all un-linked
        - case C: tpc and mv linked, nv un-linked
        - case D: tpc and nv linked, mv un-linked
        - case E: tpc unlinked, mv and nv linked
        We will check the compatibility of the linked mode for a pair of detectors per time.
        """
        ret = {'tpc': {'controller': list(self.dc['tpc']['controller'].keys()),
                       'readers': list(self.dc['tpc']['readers'].keys()),
                       'detectors': ['tpc']}}
        mv = self.dc['muon_veto']
        nv = self.dc['neutron_veto']

        tpc_mv = self.is_linked('tpc', 'muon_veto')
        tpc_nv = self.is_linked('tpc', 'neutron_veto')
        mv_nv = self.is_linked('muon_veto', 'neutron_veto')

        # tpc and muon_veto linked mode
        if tpc_mv:
            # case A or C
            ret['tpc']['controller'] += list(mv['controller'].keys())
            ret['tpc']['readers'] += list(mv['readers'].keys())
            ret['tpc']['detectors'] += ['muon_veto']
        else:
            # case B or E
            ret['muon_veto'] = {'controller': list(mv['controller'].keys()),
                    'readers': list(mv['readers'].keys()),
                    'detectors': ['muon_veto']}
        if tpc_nv:
            # case A or D
            ret['tpc']['controller'] += list(nv['controller'].keys())
            ret['tpc']['readers'] += list(nv['readers'].keys())
            ret['tpc']['detectors'] += ['neutron_veto']
        elif mv_nv and not tpc_mv:
            # case E
            ret['muon_veto']['controller'] += list(nv['controller'].keys())
            ret['muon_veto']['readers'] += list(nv['readers'].keys())
            ret['muon_veto']['detectors'] += ['neutron_veto']
        else:
            # case B or C
            ret['neutron_veto'] = {'controller': list(nv['controller'].keys()),
                    'readers': list(nv['readers'].keys()),
                    'detectors': ['neutron_veto']}

        # convert the host lists to dics for later
        for det in list(ret.keys()):
            ret[det]['controller'] = {c:{} for c in ret[det]['controller']}
            ret[det]['readers'] = {c:{} for c in ret[det]['readers']}
        return ret

    def get_run_mode(self, mode):
        """
        Pull a run doc from the options collection and add all the includes
        """
        if mode is None:
            return None
        base_doc = self.collections['options'].find_one({'name': mode})
        if base_doc is None:
            self.log_error("Mode '%s' doesn't exist" % mode, "info", "info")
            return None
        if 'includes' not in base_doc or len(base_doc['includes']) == 0:
            return base_doc
        try:
            if self.collections['options'].count_documents({'name':
                {'$in': base_doc['includes']}}) != len(base_doc['includes']):
                self.log_error("At least one subconfig for mode '%s' doesn't exist" % mode, "warn", "warn")
                return None
            return list(self.collections["options"].aggregate([
                {'$match': {'name': mode}},
                {'$lookup': {'from': 'options', 'localField': 'includes',
                    'foreignField': 'name', 'as': 'subconfig'}},
                {'$addFields': {'subconfig': {'$concatArrays': ['$subconfig', ['$$ROOT']]}}},
                {'$unwind': '$subconfig'},
                {'$group': {'_id': None, 'config': {'$mergeObjects': '$subconfig'}}},
                {'$replaceWith': '$config'},
                {'$project': {'_id': 0, 'description': 0, 'includes': 0, 'subconfig': 0}},
                ]))[0]
        except Exception as e:
            self.log.error("Got a %s exception in doc pulling: %s" % (type(e), e))
        return None

    def get_hosts_for_mode(self, mode):
        """
        Get the nodes we need from the run mode
        """
        if mode is None:
            self.log.debug("Run mode is none?")
            return [], []
        doc = self.get_run_mode(mode)
        if doc is None:
            self.log.debug("No run mode?")
            return [], []
        cc = []
        hostlist = []
        for b in doc['boards']:
            if self.digi_type in b['type'] and b['host'] not in hostlist:
                hostlist.append(b['host'])
            elif b['type'] == self.cc_type and b['host'] not in cc:
                cc.append(b['host'])
        return hostlist, cc

    def get_next_run_number(self):
        try:
            cursor = self.collections["run"].find({},{'number': 1}).sort("number", -1).limit(1)
        except Exception as e:
            self.log.error(f'Database is having a moment? {type(e)}, {e}')
            return NO_NEW_RUN
        if cursor.count() == 0:
            self.log.info("wtf, first run?")
            return 0
        return list(cursor)[0]['number']+1

    def set_stop_time(self, number, detectors, force):
        """
        Sets the 'end' field of the run doc to the time when the STOP command was ack'd
        """
        self.log.info(f"Updating run {number} with end time ({detectors})")
        if number == -1:
            return
        try:
            time.sleep(0.5) # this number depends on the CC command polling time
            if (endtime := self.get_ack_time(detectors, 'stop') ) is None:
                self.log.debug(f'No end time found for run {number}')
                endtime = now() -datetime.timedelta(seconds=1)
            query = {"number": int(number), "end": None, 'detectors': detectors}
            updates = {"$set": {"end": endtime}}
            if force:
                updates["$push"] = {"tags": {"name": "_messy", "user": "daq",
                    "date": now()}}
            if self.collections['run'].update_one(query, updates).modified_count == 1:
                self.log.debug('Update successful')
                rate = {}
                for doc in self.collections['aggregate_status'].aggregate([
                    {'$match': {'number': number}},
                    {'$group': {'_id': '$detector',
                                'avg': {'$avg': '$rate'},
                                'max': {'$max': '$rate'}}}
                    ]):
                    rate[doc['_id']] = {'avg': doc['avg'], 'max': doc['max']}
                self.collections['run'].update_one({'number': int(number)},
                                                   {'$set': {'rate': rate}})
            else:
                self.log.debug('No run updated?')
        except Exception as e:
            self.log.error(f"Database having a moment, hope this doesn't crash. {type(e)}, {e}")
        return

    def get_ack_time(self, detector, command, recurse=True):
        '''
        Finds the time when specified detector's crate controller ack'd the specified command
        '''
        # the first cc is the "master", so its ack time is what counts
        cc = list(self.latest_status[detector]['controller'].keys())[0]
        query = {'host': cc, f'acknowledged.{cc}': {'$ne': 0}, 'command': command}
        sort = [('_id', -1)]
        doc = self.collections['outgoing_commands'].find_one(query, sort=sort)
        dt = (now() - doc['acknowledged'][cc].replace(tzinfo=pytz.utc)).total_seconds()
        if dt > 30: # TODO make this a config value
            if recurse:
                # No way we found the correct command here, maybe we're too soon
                self.log.debug(f'Most recent ack for {detector}-{command} is {dt:.1f}?')
                time.sleep(2) # if in doubt
                return self.get_ack_time(detector, command, False)
            else:
                # Welp
                self.log.debug(f'No recent ack time for {detector}-{command}')
                return None
        return doc['acknowledged'][cc]

    def send_command(self, command, hosts, user, detector, mode="", delay=0, force=False):
        """
        Send this command to these hosts. If delay is set then wait that amount of time
        """
        number = None
        if command == 'stop' and not self.detector_ackd_command(detector, 'stop'):
            self.log.error(f"{detector} hasn't ack'd its last stop, let's not flog a dead horse")
            if not force:
                return 1
        try:
            if command == 'arm':
                number = self.get_next_run_number()
                if number == NO_NEW_RUN:
                    return -1
                self.latest_status[detector]['number'] = number
            doc_base = {
                "command": command,
                "user": user,
                "detector": detector,
                "mode": mode,
                "createdAt": now()
            }
            if command == 'arm':
                doc_base['options_override'] = {'number': number}
            if delay == 0:
                docs = doc_base
                docs['host'] = hosts[0]+hosts[1]
                docs['acknowledged'] = {h:0 for h in docs['host']}
                docs = [docs]
            else:
                docs = [dict(doc_base.items()), dict(doc_base.items())]
                docs[0]['host'], docs[1]['host'] = hosts
                docs[0]['acknowledged'] = {h:0 for h in docs[0]['host']}
                docs[1]['acknowledged'] = {h:0 for h in docs[1]['host']}
                docs[1]['createdAt'] += datetime.timedelta(seconds=delay)
            with self.q_mutex:
                self.collections['command_queue'] += docs
        except Exception as e:
            self.log.debug(f'SendCommand ran into {type(e)}, {e})')
            return -1
        else:
            self.log.debug(f'Queued {command} for {detector}')
            self.event.set()
        return 0

    def process_commands(self):
        """
        Process our internal command queue
<<<<<<< HEAD
        '''
=======
        """
        sort = [('createdAt', 1)]
        incoming = self.collections['command_queue']
>>>>>>> d22e8ed5
        outgoing = self.collections['outgoing_commands']
        while self.run == True:
            try:
                with self.q_mutex:
                    if len(self.command_queue) > 1:
                        self.command_queue.sort(key=lambda d : d['createdAt'].timestamp())
                    if len(self.command_queue) > 0:
                        next_cmd = self.command_queue[0]
                        dt = (next_cmd['createdAt'].replace(tzinfo=pytz.utc) - now()).total_seconds()
                    else:
                        dt = 10
                if dt < 0.01:
                    with self.q_mutex:
                        outgoing.insert_one(self.command_queue.pop(0))
            except Exception as e:
                dt = 10
                self.log.error(f"DB down? {type(e)}, {e}")
            self.event.clear()
            self.event.wait(dt)

    def host_ackd_command(self, host):
        """
        Finds the timestamp of the oldest unacknowledged command send to the specified host
        :param host: str, the process name to check
        :returns: float, the timestamp of the last unack'd command, or None if none exist
        """
        q = {f'acknowledged.{host}': 0}
        sort = [('_id', 1)]
        if (doc := self.collections['outgoing_commands'].find_one(q, sort=sort)) is None:
            return None
        return doc['createdAt'].timestamp()

    def detector_ackd_command(self, detector, command):
        """
        Finds when the specified/most recent command was ack'd
        """
        q = {'detector': detector}
        sort = [('_id', -1)]
        if command is not None:
            q['command'] = command
        if (doc := self.collections['outgoing_commands'].find_one(q, sort=sort)) is None:
            self.log.error('No previous command found?')
            return True
        for h in doc['host']:
            # loop over doc['host'] because the 'acknowledged' field sometimes
            # contains extra entries (such as the GPS trigger)
            if doc['acknowledged'][h] == 0:
                return False
        return True

    def log_error(self, message, priority, etype):

        # Note that etype allows you to define timeouts.
        nowtime = now()
        if ( (etype in self.error_sent and self.error_sent[etype] is not None) and
             (etype in self.error_timeouts and self.error_timeouts[etype] is not None) and 
             (nowtime-self.error_sent[etype]).total_seconds() <= self.error_timeouts[etype]):
            self.log.debug("Could log error, but still in timeout for type %s"%etype)
            return
        self.error_sent[etype] = nowtime
        try:
            self.collections['log'].insert({
                "user": "dispatcher",
                "message": message,
                "priority": self.loglevels[priority]
            })
        except:
            self.log.error('Database error, can\'t issue error message')
        self.log.info("Error message from dispatcher: %s" % (message))
        return

    def get_run_start(self, number):
        try:
            doc = self.collections['run'].find_one({"number": number}, {"start": 1})
        except Exception as e:
            self.log.error(f'Database is having a moment: {type(e)}, {e}')
            return None
        if doc is not None and 'start' in doc:
            return doc['start']
        return None

    def insert_run_doc(self, detector):

        if (number := self.get_next_run_number()) == NO_NEW_RUN:
            self.log.error("DB having a moment")
            return -1
        # the rundoc gets the physical detectors, not the logical
        detectors = self.goal_state[detector]['detectors']

        run_doc = {
            "number": number,
            'detectors': detectors,
            'user': self.goal_state[detector]['user'],
            'mode': self.goal_state[detector]['mode'],
            'bootstrax': {'state': None},
            'end': None
        }

        # If there's a source add the source. Also add the complete ini file.
        cfg = self.get_run_mode(self.goal_state[detector]['mode'])
        if cfg is not None and 'source' in cfg.keys():
            run_doc['source'] = {'type': cfg['source']}
        run_doc['daq_config'] = cfg

        # If the user started the run with a comment add that too
        if "comment" in self.goal_state[detector] and self.goal_state[detector]['comment'] != "":
            run_doc['comments'] = [{
                "user": self.goal_state[detector]['user'],
                "date": now(),
                "comment": self.goal_state[detector]['comment']
            }]

        # Make a data entry so bootstrax can find the thing
        if 'strax_output_path' in cfg:
            run_doc['data'] = [{
                'type': 'live',
                'host': 'daq',
                'location': cfg['strax_output_path']
            }]

        # The cc needs some time to get started
        time.sleep(self.cc_start_wait)
        try:
            start_time = self.get_ack_time(detector, 'start')
        except Exception as e:
            self.log.error('Couldn\'t find start time ack')
            start_time = None

        if start_time is None:
            start_time = now()-datetime.timedelta(seconds=2)
            # if we miss the ack time, we don't really know when the run started
            # so may as well tag it
            run_doc['tags'] = [{'name': 'messy', 'user': 'daq', 'date': start_time}]
        run_doc['start'] = start_time

        try:
            self.collections['run'].insert_one(run_doc)
        except Exception as e:
            self.log.error(f'Database having a moment: {type(e)}, {e}')
            return -1
        return None
<|MERGE_RESOLUTION|>--- conflicted
+++ resolved
@@ -566,13 +566,7 @@
     def process_commands(self):
         """
         Process our internal command queue
-<<<<<<< HEAD
-        '''
-=======
-        """
-        sort = [('createdAt', 1)]
-        incoming = self.collections['command_queue']
->>>>>>> d22e8ed5
+        """
         outgoing = self.collections['outgoing_commands']
         while self.run == True:
             try:
