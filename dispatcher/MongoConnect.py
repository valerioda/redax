--- conflicted
+++ resolved
@@ -180,54 +180,30 @@
         #  - If any single node reports error then the whole thing is in error
         #  - If any single node times out then the whole thing is in timeout
 
-<<<<<<< HEAD
-        now = self.collections['outgoing_commands'].find_one_and_update(
-                {'host' : 'dispatcher'},
-                {'$currentDate': {'createdAt': True}},
-                return_document=True)['createdAt']
-=======
         now = time.time()
->>>>>>> 017e178f
         for detector in self.latest_status.keys():
             statuses = {}
             status = None
             mode = 'none'
             rate = 0
-<<<<<<< HEAD
-=======
-            mode = 'none'
->>>>>>> 017e178f
             buff = 0
             run_num = -1
             for doc in self.latest_status[detector]['readers'].values():
                 try:
                     rate += doc['rate']
-<<<<<<< HEAD
-                except:
-                    pass
-                try:
-=======
->>>>>>> 017e178f
                     buff += doc['buffer_size']
                 except:
                     pass
 
                 try:
                     status = STATUS(doc['status'])
-<<<<<<< HEAD
-                    if (now - doc['time']).seconds > self.timeout:
+                    dt = (now - int(str(doc['_id'])[:8], 16))
+                    if dt > self.timeout:
+                        self.log.debug('%s reported %i sec ago' % (doc['host'], int(dt)))
                         status = STATUS.TIMEOUT
                 except:
                     status = STATUS.UNKNOWN
-=======
-                    dt = (now - int(str(doc['_id'])[:8], 16))
-                    if dt > self.timeout:
-                        self.log.debug('%i reported %i sec ago' % (doc['host'], int(dt)))
-                        status = STATUS.TIMEOUT
-                except:
-                    status = STATUS.UNKNOWN
-
->>>>>>> 017e178f
+
                 statuses[doc['host']] = status
 
             # If we have a crate controller check on it too
@@ -236,23 +212,13 @@
                 try:
                     mode = doc['mode']
                     status = STATUS(doc['status'])
-<<<<<<< HEAD
-                    run_num = doc['number']
-                    if (now - doc['time']).seconds > self.timeout:
+
+                    dt = (now - int(str(doc['_id'])[:8], 16))
+                    if dt > self.timeout:
+                        self.log.debug('%s reported %i sec ago' % (doc['host'], int(dt)))
                         status = STATUS.TIMEOUT
                 except:
                     status = STATUS.UNKNOWN
-                statuses[doc['host']] = status
-
-            if run_num != -1:  # DAQ is "active"
-                active = self.GetHostsForActive(run_num)
-=======
-                    dt = (now - int(str(doc['_id'])[:8], 16))
-                    if dt > self.timeout:
-                        self.log.debug('%i reported %i sec ago' % (doc['host'], int(dt)))
-                        status = STATUS.TIMEOUT
-                except:
-                    status = STATUS.UNKNOWN
 
                 statuses[doc['host']] = status
                 mode = doc.get('mode', 'none')
@@ -261,7 +227,6 @@
             if mode != 'none': # readout is "active":
                 a,b = self.GetHostsForMode(mode)
                 active = a + b
->>>>>>> 017e178f
                 status_list = [v for k,v in statuses.items() if k in active]
             else:
                 status_list = list(statuses.values())
@@ -372,20 +337,6 @@
             # LOG ERROR
             self.log.error("Got a %s exception in doc pulling: %s" % (type(E), E))
         return None
-
-    def GetHostsForActive(self, number):
-        '''
-        Get the hosts that should be active for the numbered run (assumed to be
-        the current run)
-        '''
-        doc = self.collections[''].find_one({'number': number},{'daq_config.boards' : 1})
-        if doc is None:
-            return []
-        boards = []
-        for bd in doc['daq_config']['boards']:
-            if bd['host'] not in boards:
-                boards.append(bd['host'])
-        return boards
 
     def GetHostsForMode(self, mode):
         '''
