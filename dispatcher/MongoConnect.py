--- conflicted
+++ resolved
@@ -324,12 +324,8 @@
                 {'$match': {'name': mode}},
                 {'$lookup': {'from': 'options', 'localField': 'includes',
                     'foreignField': 'name', 'as': 'subconfig'}},
-<<<<<<< HEAD
                 {'$addFields': {'subconfig': {'$concatArrays': ['$subconfig', ['$$ROOT']]}}},
-=======
-                {'$addFields': {'$concatArrays': ['$subconfig', ['$$ROOT']]}},
->>>>>>> a84633f0
-                {'$unwind': {'path': '$subconfig'}},
+                {'$unwind': '$subconfig'},
                 {'$group': {'_id': None, 'config': {'$mergeObjects': '$subconfig'}}},
                 {'$replaceWith': '$config'},
                 {'$project': {'_id': 0, 'description': 0, 'includes': 0, 'subconfig': 0}},
