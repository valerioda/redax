from pymongo import MongoClient
import datetime
import os
import json
from DAQController import STATUS
'''
MongoDB Connectivity Class for XENONnT DAQ Dispatcher
D. Coderre, 12. Mar. 2019

Brief: This code handles the mongo connectivity for both the DAQ 
databases (the ones used for system-wide communication) and the 
runs database. 

Requires: Initialize it with the following config:
{
  "ControlDatabaseURI":   {string}, mongo URI with '%s' symbol in place of pw,
  "ControlDatabaseName":  {string} the name of the control database,
  "RunsDatabaseURI":      {string}, same, but for runs DB,
  "RunsDatabaseName":     {string} the name of the runs database,
  "Hostname":             {string} this is what you call your dispatcher
}

The environment variables MONGO_PASSWORD and RUNS_MONGO_PASSWORD must be set!
'''

<<<<<<< HEAD
def _all(iterable, target):
    ret = True
    for elem in iterable:
        ret &= (elem == target)
=======
def _all(values, target):
    ret = True
    for value in values:
        ret &= (value == target)
>>>>>>> c91d039f
    return ret

class MongoConnect():

    def __init__(self, config, log):

        # Define DB connectivity. Log is separate to make it easier to split off if needed
        dbn = config['DEFAULT']['ControlDatabaseName']
        rdbn = config['DEFAULT']['RunsDatabaseName']
        print("Initializing with DB name %s"%dbn)
        self.dax_db = MongoClient(
            config['DEFAULT']['ControlDatabaseURI']%os.environ['MONGO_PASSWORD'])[dbn]
        self.log_db = MongoClient(
            config['DEFAULT']['ControlDatabaseURI']%os.environ['MONGO_PASSWORD'])[dbn]
        self.runs_db = MongoClient(
            config['DEFAULT']['RunsDatabaseURI']%os.environ['RUNS_MONGO_PASSWORD'])[rdbn]

        self.latest_settings = {}

        # Translation to human-readable statuses
        self.statuses = ['Idle', 'Arming', 'Armed', 'Running', 'Error', 'Timeout', 'Unknown']
        self.st = dict(zip(self.statuses, range(len(self.statuses))))
        self.loglevels = {"DEBUG": 0, "MESSAGE": 1, "WARNING": 2, "ERROR": 3, "FATAL": 4}

        # Each collection we actually interact with is stored here
        self.collections = {
            'incoming_commands': self.dax_db['detector_control'],
            'node_status': self.dax_db['status'],
            'aggregate_status': self.dax_db['aggregate_status'],
            'outgoing_commands': self.dax_db['control'],
            'log': self.dax_db['log'],
            'options': self.dax_db['options'],
            'run': self.runs_db[config['DEFAULT']['RunsDatabaseCollection']]
        }

        self.outgoing_commands = []
        self.error_sent = {}

        # How often we should push certain types of errors (seconds)
        self.error_timeouts = {
            "ARM_TIMEOUT": 1, # 1=push all
            "START_TIMEOUT": 1,
            "STOP_TIMEOUT": 3600/4 # 15 minutes
        }
        # Timeout (in seconds). How long must a node not report to be considered timing out
        self.timeout = int(config['DEFAULT']['ClientTimeout'])

        # We will store the latest status from each reader here
        # Format:
        # {
        #    'tpc':   {
        #                'status': {enum},
        #                'mode': {string} run mode if any,
        #                'rate': {int} aggregate rate if any,
        #                'pulses': {int} pulse rate,
        #                'blt': {float} blt rate,
        #                'readers': {
        #                    'reader_0_reader_0': {
        #                           'status': {enum},
        #                           'checkin': {int},
        #                           'rate': {float},
        #                           'pulses': {int},
        #                           'blt': {int}
        #                     },
        #                 'controller': {}
        #                 }
        #  }
        self.latest_status = {}
        dc = json.loads(config['DEFAULT']['MasterDAQConfig'])
        for detector in dc.keys():
            self.latest_status[detector] = {'readers': {}, 'controller': {}}
            for reader in dc[detector]['readers']:
                self.latest_status[detector]['readers'][reader] = {}
            for controller in dc[detector]['controller']:
                if controller == "":
                    continue
                self.latest_status[detector]['controller'][controller] = {}

        self.log = log

    def GetUpdate(self):

        # Get updates from readers and controller
        for detector in self.latest_status.keys():
            for reader in self.latest_status[detector]['readers'].keys():
                try:
                    doc = list(self.collections['node_status'].find(
                        {"host": reader}).sort("_id", -1).limit(1))[0]
                    self.latest_status[detector]['readers'][reader] = doc
                except Exception as e:
                    # no doc found. don't crash but should fail at aggregate status step
                    continue

            for controller in self.latest_status[detector]['controller'].keys():
                try:
                    doc = list(self.collections['node_status'].find(
                        {"host": controller}).sort("_id", -1).limit(1))[0]
                    self.latest_status[detector]['controller'][controller] = doc
                except:
                    continue

        # Now compute aggregate status
        self.AggregateStatus()

    def ClearErrorTimeouts(self):
        self.error_sent = {}

    def UpdateAggregateStatus(self):
        '''
        Put current aggregate status into DB
        '''
        for detector in self.latest_status.keys():
            doc = {
                "status": self.latest_status[detector]['status'],
                "number": -1,
                "detector": detector,
                "rate": self.latest_status[detector]['rate'],
                "readers": len(self.latest_status[detector]['readers'].keys()),
                "time": datetime.datetime.utcnow(),
                "buff": self.latest_status[detector]['buffer'],
                "mode": self.latest_status[detector]['mode'],
            }
            if 'number' in self.latest_status[detector].keys():
                doc['number'] = self.latest_status[detector]['number']
            self.collections['aggregate_status'].insert(doc)

    def AggregateStatus(self):

        # Compute the total status of each detector based on the most recent updates
        # of its individual nodes. Here are some general rules:
        #  - Usually all nodes have the same status (i.e. 'running') and this is
        #    simply the aggregate
        #  - During changes of state (i.e. starting a run) some nodes might be faster
        #    than others. In this case the status can be 'unknown'. The main program should
        #    interpret whether 'unknown' is a reasonable thing, like was a command
        #    sent recently? If so then sure, a 'unknown' status will happpen.
        #  - If any single node reports error then the whole thing is in error
        #  - If any single node times out then the whole thing is in timeout

        whattimeisit = datetime.datetime.utcnow().timestamp()
        for detector in self.latest_status.keys():
            status_list = []
            status = None
            rate = 0
            mode = None
            buff = 0
            #print(self.latest_status)
            for reader in self.latest_status[detector]['readers'].keys():
                doc = self.latest_status[detector]['readers'][reader]
                try:
                    rate += doc['rate']
                except:
                    rate += 0.
                try:
                    buff += doc['buffer_length']
                except:
                    buff += 0

                if mode == None and 'run_mode' in doc.keys():
                    mode = doc['run_mode']
                elif 'run_mode' in doc.keys() and doc['run_mode'] != mode:
                    mode = 'undefined'

                try:
                    status = STATUS(doc['status'])
                except KeyError:
                    status = STATUS.UNKNOWN

                # Now check if this guy is timing out
                if "_id" in doc.keys():
                    gentime = doc['_id'].generation_time.timestamp()
                    if (whattimeisit - gentime) > self.timeout:
                        status = STATUS.TIMEOUT

                status_list.append(status)

            # If we have a crate controller check on it too
            for controller in self.latest_status[detector]['controller'].keys():
                doc = self.latest_status[detector]['controller'][controller]
                # Copy above. I guess it would be possible to have no readers
                try:
                    status = STATUS(doc['status'])
                except KeyError:
                    status = STATUS.UNKNOWN
                if "_id" in doc.keys():
                    gentime = doc['_id'].generation_time.timestamp()
                    if (whattimeisit-gentime) > self.timeout:
                        status = 5
                status_list.append(status)

            # Now we aggregate the statuses
<<<<<<< HEAD
            for stat in ['ARMING','ERROR','TIMEOUT','UNKNOWN']:
                if STATUS[stat] in status_list:
                    status = STATUS[stat]
                    break
            else:
                for stat in ['IDLE','ARMED','RUNNING']:
                    if _all(status_list, STATUS[stat]):
                        status = STATUS[stat]
=======
            for stat in ['Arming', 'Error','Timeout','Unknown']:
                if self.st[stat] in status_list:
                    status = self.st[stat]
                    break
            else:
                for stat in ['Idle','Armed','Running']:
                    if _all(status_list, self.st[stat]):
                        status = self.st[stat]
>>>>>>> c91d039f
                    break
                else:
                    status = STATUS['UNKNOWN']

            self.log.debug("Status list for %s: %s = %s" % (
                detector, [x.name for x in status_list], status.name))

            self.latest_status[detector]['status'] = status.value
            self.latest_status[detector]['rate'] = rate
            self.latest_status[detector]['mode'] = mode
            self.latest_status[detector]['buffer'] = buff


    def GetWantedState(self):
        # Pull the wanted state per detector from the DB and return a dict
        retdoc = {}
        for detector in self.latest_status.keys():
            command = self.collections['incoming_commands'].find_one(
                {"detector": detector})
            if command is None:
                print("Error! Wanted to find command for detector %s but it isn't there"%detector)
            retdoc[detector] = command
        self.latest_settings = retdoc
        return retdoc

    def GetConfiguredNodes(self, detector, link_mv, link_nv):
        '''
        Get the nodes we want from the config file
        '''
        retnodes = []
        retcc = []
        retnodes = [r for r in self.latest_status[detector]['readers'].keys()]
        retcc = [r for r in self.latest_status[detector]['controller'].keys()]
        if detector == 'tpc' and self.latest_settings[detector]['link_nv'] == 'true':
            for r in self.latest_status['neutron_veto']['readers'].keys():
                retnodes.append(r)
            for r in self.latest_status['neutron_veto']['controller'].keys():
                retcc.append(r)
        if detector == 'tpc' and self.latest_settings[detector]['link_mv'] == 'true':
            for r in self.latest_status['muon_veto']['readers'].keys():
                retnodes.append(r)
            for r in self.latest_status['muon_veto']['controller'].keys():
                retcc.append(r)
        self.log.debug("Nodes: %s" % retnodes)
        self.log.debug("CCs: %s" % retcc)
        return retnodes, retcc

    def GetRunMode(self, mode):
        '''
        Pull a run doc from the options collection and add all the includes
        '''
        if mode is None:
            return None
        doc = self.collections["options"].find_one({"name": mode})
        fields_to_exclude = ['name', 'detector', 'description', 'user', '_id']
        try:
            newdoc = {**dict(doc)}
            if "includes" in doc.keys():
                for i in doc['includes']:
                    incdoc = self.collections["options"].find_one({"name": i})
                    for field in fields_to_exclude:
                        if field in incdoc:
                            del incdoc[field]
                    newdoc.update(incdoc)
            return newdoc
        except Exception as E:
            # LOG ERROR
            self.log.error("Got a %s exception in doc pulling: %s" % (type(E), E))
        return None

    def GetHostsForMode(self, mode):
        '''
        Get the nodes we need from the run mode
        '''
        if mode is None:
            self.log.debug("Run mode is none?")
            return [], []
        doc = self.GetRunMode(mode)
        if doc is None:
            self.log.debug("No run mode?")
            return [], []
        cc = []
        hostlist = []
        for b in doc['boards']:
            if 'V17' in b['type'] and b['host'] not in hostlist:
                hostlist.append(b['host'])
            elif b['type'] == 'V2718':
                cc.append(b['host'])
        #self.log.debug("Hosts %s, cc %s" % (hostlist, cc))
        return hostlist, cc

    def GetNextRunNumber(self):
        cursor = self.collections["run"].find().sort("number", -1).limit(1)
        if cursor.count() == 0:
            self.log.info("wtf, first run?")
            return 0
        return list(cursor)[0]['number']+1

    def SetStopTime(self, number):
        '''
        Set's the 'end' field of the run doc to the current time if not done yet
        '''
        self.log.info("Updating run %i with end time"%number)
        self.collections['run'].update_one({"number": int(number), "end": {"$exists": False}},
                                          {"$set": {"end": datetime.datetime.utcnow()}})

    def SendCommand(self, command, host_list, user, detector, mode="", delay=0):
        '''
        Send this command to these hosts. If delay is set then wait that amount of time
        '''
        #self.log.debug("SEND COMMAND %s to %s"%(command, detector))
        number = None
        n_id = None
        if command == 'arm':
            number = self.GetNextRunNumber()
            n_id = (str(number)).zfill(6)
            self.latest_status[detector]['number'] = number
        self.outgoing_commands.append({
            "command": command,
            "user": user,
            "detector": detector,
            "mode": mode,
            "options_override": {"run_identifier": n_id},
            "number": number,
            "host": host_list,
            "createdAt": datetime.datetime.utcnow() + datetime.timedelta(seconds=delay)
        })
        return

    def ProcessCommands(self):
        '''
        Process our internal command queue
        '''
        nowtime = datetime.datetime.utcnow()
        afterlist = []
        for command in self.outgoing_commands:
            if command['createdAt'] <= nowtime:
                self.collections['outgoing_commands'].insert(command)
            else:
                afterlist.append(command)
        self.outgoing_commands = afterlist
        return

    def LogError(self, reporter, message, priority, etype):

        # Note that etype allows you to define timeouts.
        nowtime = datetime.datetime.utcnow()
        if ( (etype in self.error_sent and self.error_sent[etype] is not None) and
             (etype in self.error_timeouts and self.error_timeouts[etype] is not None) and 
             (nowtime-self.error_sent[etype]).total_seconds() <= self.error_timeouts[etype]):
            self.log.debug("Could log error, but still in timeout for type %s"%etype)
            return
        self.error_sent[etype] = nowtime
        self.collections['log'].insert({
            "user": reporter,
            "message": message,
            "priority": self.loglevels[priority]
        })
        self.log.info("Error message from %s: %s" % (reporter, message))
        return

    def GetRunStart(self, number):
        doc = self.collections['run'].find_one({"number": number}, {"start": 1})
        if doc is not None:
            return doc['start']
        return None

    def InsertRunDoc(self, detector, goal_state):

        number = self.GetNextRunNumber()
        self.latest_status[detector]['number'] = number
        if detector == 'tpc' and goal_state[detector]['link_nv']:
            self.latest_status['neutron_veto']['number'] = number
        if detector == 'tpc' and goal_state[detector]['link_mv']:
            self.latest_status['muon_veto']['number'] = number

        run_doc = {
            "number": number,
            'detector': detector,
            'user': goal_state[detector]['user'],
            'mode': goal_state[detector]['mode'],
        }

        # If there's a source add the source. Also add the complete ini file.
        ini = self.GetRunMode(goal_state[detector]['mode'])
        if ini is not None and 'source' in ini.keys():
            run_doc['source'] = {'type': ini['source']}
        run_doc['ini'] = ini

        # If the user started the run with a comment add that too
        if "comment" in goal_state[detector] and goal_state[detector]['comment'] != "":
            run_doc['comments'] = [{
                "user": goal_state[detector]['user'],
                "date": datetime.datetime.utcnow(),
                "comment": goal_state[detector]['comment']
            }]

        # Make a data entry so bootstrax can find the thing
        if 'strax_output_path' in ini:
            run_doc['data'] = [{
                'type': 'live',
                'host': 'daq',
                'location': ini['strax_output_path']
            }]

        # Lastly, update the start time. It is possible that one day someone will come looking
        # to see exactly how our event times get defined. This line shows you why we have a GPS
        # clock and why you shouldn't trust the event times from strax to be relatable to the
        # outside world to any degree of precision without invoking said GPS time
        run_doc['start'] = datetime.datetime.utcnow()

        self.collections['run'].insert_one(run_doc)
        return number<|MERGE_RESOLUTION|>--- conflicted
+++ resolved
@@ -23,17 +23,10 @@
 The environment variables MONGO_PASSWORD and RUNS_MONGO_PASSWORD must be set!
 '''
 
-<<<<<<< HEAD
-def _all(iterable, target):
-    ret = True
-    for elem in iterable:
-        ret &= (elem == target)
-=======
 def _all(values, target):
     ret = True
     for value in values:
         ret &= (value == target)
->>>>>>> c91d039f
     return ret
 
 class MongoConnect():
@@ -225,7 +218,6 @@
                 status_list.append(status)
 
             # Now we aggregate the statuses
-<<<<<<< HEAD
             for stat in ['ARMING','ERROR','TIMEOUT','UNKNOWN']:
                 if STATUS[stat] in status_list:
                     status = STATUS[stat]
@@ -234,16 +226,6 @@
                 for stat in ['IDLE','ARMED','RUNNING']:
                     if _all(status_list, STATUS[stat]):
                         status = STATUS[stat]
-=======
-            for stat in ['Arming', 'Error','Timeout','Unknown']:
-                if self.st[stat] in status_list:
-                    status = self.st[stat]
-                    break
-            else:
-                for stat in ['Idle','Armed','Running']:
-                    if _all(status_list, self.st[stat]):
-                        status = self.st[stat]
->>>>>>> c91d039f
                     break
                 else:
                     status = STATUS['UNKNOWN']
