--- conflicted
+++ resolved
@@ -283,33 +283,6 @@
             self.log.debug('Can\'t send %s to %s, timeout at %i/%i' % (
                 command, detector, dt, self.timeouts[command]))
             #self.CheckTimeouts(detector=detector, command=command)
-
-<<<<<<< HEAD
-=======
-        # Little different than before. We want to stop all associated readers and ccs,
-        # but we can't get them from the run mode (this may have changed) and will get them
-        # from the config of the dispatcher, which we cache.
-        readers, cc = self.mongo.GetConfiguredNodes(detector, self.goal_state['tpc']['link_mv'],
-                                                    self.goal_state['tpc']['link_nv'])
-
-        # Set all timeouts to nothing
-        self.arm_command_sent[detector] = None
-        self.start_command_sent[detector] = None
-
-        # We do not need to check the 'stop_command_sent' because this function is
-        # exclusively called through the CheckTimeouts wrapper
-	self.log.debug('Sending STOP to %s' % detector)
-        self.mongo.SendCommand("stop", cc, self.goal_state[detector]['user'],
-                               detector, self.goal_state[detector]['mode'])
-        self.mongo.SendCommand("stop", readers, self.goal_state[detector]['user'],
-                               detector, self.goal_state[detector]['mode'], 5)
-        try:
-            time.sleep(2)
-            self.mongo.SetStopTime(self.latest_status[detector]['number'])
-        except Exception as E:
-            self.log.warning("Wanted to stop run but no associated number, got %s exception: %s" % (type(E), E))
-        return
->>>>>>> c723effb
 
     def CheckTimeouts(self, detector, command = None):
         ''' 
